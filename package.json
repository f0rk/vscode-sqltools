--- conflicted
+++ resolved
@@ -20,19 +20,12 @@
   "scripts": {
     "clean": "rm -rf ../dist &> /dev/null",
     "precompile": "yarn run clean",
-    "prewatch": "yarn run clean && mkdir -p ../dist && cp -R node_modules ../dist/. && rm -rf ../dist/node_modules/@sqltools",
+    "prewatch": "yarn run clean && mkdir -p ../dist",
     "watch": "yarn workspace @sqltools/extension watch",
     "compile": "yarn workspace @sqltools/extension compile",
     "compile:preview": "yarn workspace @sqltools/extension compile:preview",
-<<<<<<< HEAD
-    "package:preview": "yarn run compile:preview && (cd ../dist && npm i && vsce package)",
-    "package": "yarn run compile && (cd ../dist && npm i && vsce package)",
+    "package:preview": "yarn run compile:preview && (cd ../dist vsce package)",
+    "package": "yarn run compile && (cd ../dist vsce package)",
     "publish": "cd ../dist && vsce publish"
   }
-=======
-    "package:preview": "yarn run compile:preview && (cd dist && vsce package)",
-    "package": "yarn run compile && (cd dist && vsce package)",
-    "publish": "cd dist && vsce publish"
-   }
->>>>>>> 41106079
 }