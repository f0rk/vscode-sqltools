{
  "name": "sqltools",
  "displayName": "SQLTools - Database tools",
  "description": "Database management done right. Connection explorer, query runner, intellisense, bookmarks, query history. Feel like a database hero!",
  "version": "0.16.11",
  "publisher": "mtxr",
  "license": "GPL-3.0",
  "main": "../dist/extension.js",
  "repository": {
    "url": "https://github.com/mtxr/vscode-sqltools",
    "type": "git"
  },
  "engines": {
    "vscode": "^1.30.0"
  },
  "private": true,
  "workspaces": [
    "packages/*"
  ],
  "scripts": {
    "clean": "rm -rf ../dist &> /dev/null",
    "precompile": "yarn run clean",
    "prewatch": "yarn run clean && mkdir -p ../dist",
    "watch": "yarn workspace @sqltools/extension watch",
    "compile": "yarn workspace @sqltools/extension compile",
    "compile:preview": "yarn workspace @sqltools/extension compile:preview",
<<<<<<< HEAD
    "package:preview": "yarn run compile:preview && (cd ../dist vsce package)",
    "package": "yarn run compile && (cd ../dist vsce package)",
    "publish": "cd ../dist && vsce publish"
=======
    "package:preview": "yarn run compile:preview && (cd dist && vsce package)",
    "package": "yarn run compile && (cd dist && vsce package)",
    "publish": "cd dist && vsce publish"
  },
  "dependencies": {
    "applicationinsights": "^1.1.0"
>>>>>>> ac26a46d
  }
}<|MERGE_RESOLUTION|>--- conflicted
+++ resolved
@@ -24,17 +24,8 @@
     "watch": "yarn workspace @sqltools/extension watch",
     "compile": "yarn workspace @sqltools/extension compile",
     "compile:preview": "yarn workspace @sqltools/extension compile:preview",
-<<<<<<< HEAD
     "package:preview": "yarn run compile:preview && (cd ../dist vsce package)",
     "package": "yarn run compile && (cd ../dist vsce package)",
     "publish": "cd ../dist && vsce publish"
-=======
-    "package:preview": "yarn run compile:preview && (cd dist && vsce package)",
-    "package": "yarn run compile && (cd dist && vsce package)",
-    "publish": "cd dist && vsce publish"
-  },
-  "dependencies": {
-    "applicationinsights": "^1.1.0"
->>>>>>> ac26a46d
   }
 }