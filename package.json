--- conflicted
+++ resolved
@@ -565,9 +565,8 @@
         "tedious": "^2.3.1",
         "universal-analytics": "^0.4.16",
         "uuid": "^3.1.0",
-<<<<<<< HEAD
-        "vscode-languageclient": "^3.5.0",
-        "vscode-languageserver": "^3.5.0"
+        "vscode-languageclient": "^3.5.1",
+        "vscode-languageserver": "^3.5.1"
     },
     "optionalDependencies": {
         "electron-rebuild": "^1.7.3",
@@ -575,9 +574,5 @@
     },
     "module": {
         "oracledb": false
-=======
-        "vscode-languageclient": "^3.5.1",
-        "vscode-languageserver": "^3.5.1"
->>>>>>> ea2a6dc7
     }
 }