{
  "name": "sqltools",
  "displayName": "SQLTools - Database tools",
  "description": "Database management done right. Connection explorer, query runner, intellisense, bookmarks, query history. Feel like a database hero!",
  "version": "0.17.5",
  "publisher": "mtxr",
  "license": "GPL-3.0",
  "main": "../dist/extension.js",
  "repository": {
    "url": "https://github.com/mtxr/vscode-sqltools",
    "type": "git"
  },
  "engines": {
    "vscode": "^1.30.0"
  },
  "private": true,
  "workspaces": [
    "packages/*"
  ],
  "scripts": {
<<<<<<< HEAD
    "clean": "rimraf -rf ../dist",
    "precompile": "yarn run clean",
    "prewatch": "yarn run clean",
=======
    "clean": "rm -rf ../dist &> /dev/null",
    "test": "jest --config=jest.config.js",
    "precompile": "yarn test && yarn run clean",
    "prewatch": "yarn run clean && mkdir -p ../dist",
>>>>>>> 775ee107
    "watch": "yarn workspace @sqltools/extension watch",
    "compile": "yarn workspace @sqltools/extension compile",
    "compile:preview": "yarn workspace @sqltools/extension compile:preview",
    "package:preview": "yarn run compile:preview && (cd ../dist && vsce package --yarn)",
    "package": "yarn run compile && (cd ../dist && vsce package --yarn)",
    "publish": "cd ../dist && vsce publish --yarn"
  },
<<<<<<< HEAD
  "devDependencies": {
    "rimraf": "^2.6.3"
=======
  "dependencies": {
    "husky": "^1.3.1"
  },
  "devDependencies": {
    "typescript": "^3.3.3333",
    "babel-jest": "^24.5.0",
    "jest": "^23.6.0",
    "jest-cli": "^23.6.0",
    "ts-jest": "^23.10.5"
  },
  "husky": {
    "hooks": {
      "pre-commit": "yarn test",
      "pre-push": "yarn test"
    }
>>>>>>> 775ee107
  }
}<|MERGE_RESOLUTION|>--- conflicted
+++ resolved
@@ -18,16 +18,10 @@
     "packages/*"
   ],
   "scripts": {
-<<<<<<< HEAD
     "clean": "rimraf -rf ../dist",
-    "precompile": "yarn run clean",
-    "prewatch": "yarn run clean",
-=======
-    "clean": "rm -rf ../dist &> /dev/null",
     "test": "jest --config=jest.config.js",
     "precompile": "yarn test && yarn run clean",
-    "prewatch": "yarn run clean && mkdir -p ../dist",
->>>>>>> 775ee107
+    "prewatch": "yarn run clean",
     "watch": "yarn workspace @sqltools/extension watch",
     "compile": "yarn workspace @sqltools/extension compile",
     "compile:preview": "yarn workspace @sqltools/extension compile:preview",
@@ -35,10 +29,6 @@
     "package": "yarn run compile && (cd ../dist && vsce package --yarn)",
     "publish": "cd ../dist && vsce publish --yarn"
   },
-<<<<<<< HEAD
-  "devDependencies": {
-    "rimraf": "^2.6.3"
-=======
   "dependencies": {
     "husky": "^1.3.1"
   },
@@ -47,6 +37,7 @@
     "babel-jest": "^24.5.0",
     "jest": "^23.6.0",
     "jest-cli": "^23.6.0",
+    "rimraf": "^2.6.3",
     "ts-jest": "^23.10.5"
   },
   "husky": {
@@ -54,6 +45,5 @@
       "pre-commit": "yarn test",
       "pre-push": "yarn test"
     }
->>>>>>> 775ee107
   }
 }