{
  "name": "sqltools",
  "displayName": "SQLTools - Database tools",
  "description": "Database management done right. Connection explorer, query runner, intellisense, bookmarks, query history. Feel like a database hero!",
<<<<<<< HEAD
  "version": "0.22.0-alpha.1",
=======
  "version": "0.21.9",
>>>>>>> 5f2fa4a9
  "publisher": "mtxr",
  "author": "Matheus Teixeira <me@mteixeira.dev>",
  "license": "MIT",
  "main": "./dist/extension.js",
  "homepage": "https://vscode-sqltools.mteixeira.dev/",
  "repository": {
    "url": "https://github.com/mtxr/vscode-sqltools.git",
    "type": "git"
  },
  "engines": {
    "vscode": "^1.42.0",
    "node": ">=10"
  },
  "private": true,
  "workspaces": [
    "packages/*"
  ],
  "scripts": {
    "dev:add-driver": "node ./tools/add-driver.js",
    "build": "yarn --cwd ./build-tools run build",
    "docs:build": "yarn --cwd ./docs run docz:build",
    "docs:dev": "yarn --cwd ./docs run docz:dev",
    "dev:jest": "jest --config jest.config.js --passWithNoTests",
    "build:pack": "yarn --cwd ./build-tools run build:pack",
    "postinstall": "yarn workspace @sqltools/formatter install && yarn --cwd ./build-tools && yarn --cwd ./docs",
    "postversion": "yarn run publish && git push && git push --tags",
    "pretest": "rimraf -rf ./coverage",
    "publish": "cross-env DISPLAY_NAME=\"SQLTools\" NODE_ENV=production yarn run build:pack && (cd ./dist && vsce publish --yarn)",
    "test:docker": "yarn --cwd ./test run",
    "test:older": "cross-env CODE_VERSION=1.41.0 yarn test",
    "test:watch": "cross-env WATCH=1 yarn run test",
    "test": "cross-env CODE_DISABLE_EXTENSIONS=1 CODE_EXTENSIONS_PATH=./dist CODE_TESTS_WORKSPACE=./test/docker node ./test/run-tests.js",
    "dev:watch": "cross-env NODE_ENV=development yarn --cwd ./build-tools run dev:watch"
  },
  "devDependencies": {
    "@types/source-map-support": "^0.5.0",
    "cross-env": "^5.2.0",
    "jest": "^24.5.0",
    "jest-cli": "^24.5.0",
    "jest-environment-node": "^24.5.0",
    "minimist": "^1.2.3",
    "rimraf": "^3.0.0",
    "source-map-support": "^0.5.11",
    "typescript": "^3.7.3"
  }
}<|MERGE_RESOLUTION|>--- conflicted
+++ resolved
@@ -2,11 +2,7 @@
   "name": "sqltools",
   "displayName": "SQLTools - Database tools",
   "description": "Database management done right. Connection explorer, query runner, intellisense, bookmarks, query history. Feel like a database hero!",
-<<<<<<< HEAD
-  "version": "0.22.0-alpha.1",
-=======
   "version": "0.21.9",
->>>>>>> 5f2fa4a9
   "publisher": "mtxr",
   "author": "Matheus Teixeira <me@mteixeira.dev>",
   "license": "MIT",
