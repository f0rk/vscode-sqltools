{
  "folders": [
    {
      "path": ".",
      "name": "root"
    },
    {
      "path": "docker/db2"
    },
    {
      "path": "docker/pgsql"
    },
    {
      "path": "docker/mysql"
    },
    {
      "path": "docker/sqlite"
    },
    {
      "path": "docker/mssql"
    },
    {
      "path": "docker/oracle"
    },
    {
      "path": "docker/cql"
    }
  ],
  "settings": {
    "sqltools.useNodeRuntime": true,
    "sqltools.sortColumns": "ordinalnumber",
    "sqltools.autoOpenSessionFiles": true,
    "sqltools.sessionFilesFolder": "/tmp",
    "sqltools.results": {
      "limit": 100,
      "location": "next",
      "customization": {
        "table-cell-padding": "2px 4px"
      }
    },
    "sqltools.format": {
      "reservedWordCase": "upper",
      "linesBetweenQueries": "preserve"
    },
    // "sqltools.autoConnectTo": ["PGSQL"],
    "sqltools.flattenGroupsIfOne": false,
    "sqltools.connections": [
      {
        "name": "AWS Redshift",
        "server": "localhost",
        "driver": "AWS Redshift",
        "port": 5433,
        "database": "test_db",
        "username": "root",
        "askForPassword": false,
        "password": "root",
        "connectionTimeout": 15,
        // "group": "PG"
      },
      {
        "name": "PGSQL",
        "server": "localhost",
        "driver": "PostgreSQL",
        "port": 5433,
        "database": "test_db",
        "username": "root",
        "askForPassword": false,
        "password": "root",
        "connectionTimeout": 15,
        // "group": "PG"
      },
      {
        "name": "PGSQL URI",
        "driver": "PostgreSQL",
        "connectString": "postgres://root:root@localhost:5433/test_db",
        "connectionTimeout": 15,
        // "group": "PG"
      },
      {
        "name": "MSSQL",
        "server": "localhost",
        "driver": "MSSQL",
        "port": 1433,
        "database": "test_db",
        "username": "sa",
        "askForPassword": false,
        "password": "root(!)Password",
        "connectionTimeout": 15,
        "mssqlOptions": {
          "encrypt": false
        },
        // "group": "MSSQL"
      },
      {
        "name": "SQLite",
        "driver": "SQLite",
        "database": "./docker/sqlite/test_db.db",
        "connectionTimeout": 15,
        // "group": "SQLITE"
      },
      {
        "askForPassword": false,
        "connectionTimeout": 15,
        "database": "test_db",
        "driver": "MySQL",
        "name": "MySQL",
        "password": "root",
        "port": 3307,
        "server": "localhost",
        "username": "root",
        // "group": "MYSQL"
      },
      {
        "askForPassword": false,
        "connectionTimeout": 15,
        "database": "test_db",
        "driver": "MySQL",
        "name": "MySQLX",
        "password": "root",
        "port": 33070,
        "server": "localhost",
        "username": "root",
        "mysqlOptions": {
          "authProtocol": "xprotocol"
        },
        // "group": "MYSQL"
      },
      {
        "askForPassword": false,
        "connectionTimeout": 15,
        "database": "test_db",
        "driver": "OracleDB",
        "name": "OracleDB",
        "password": "root",
        "port": 1521,
        "username": "root",
        "server": "localhost",
        "oracleOptions": {
          "poolMax": 1,
          "poolMin": 1,
          "poolIncrement": 0
        },
        // "group": "ORACLE"
      },
      {
        "askForPassword": false,
        "connectionTimeout": 30,
        "database": "test_db",
        "driver": "MySQL",
        "name": "MySQL Socket",
        "password": "root",
        "socketPath": "./docker/mysql/local-mysqld/mysqld.sock",
        "username": "root",
        // "group": "MYSQL"
      },
      {
        "askForPassword": false,
        "connectionTimeout": 15,
        "database": "test_db",
        "driver": "MySQL",
        "name": "MySQLX Socket",
        "socketPath": "./docker/mysql/local-mysqld/mysqlx.sock",
        "password": "root",
        "username": "root",
        "mysqlOptions": {
          "authProtocol": "xprotocol"
        },
        // "group": "MYSQL"
      },
      {
        "askForPassword": false,
        "connectionTimeout": 30,
        "database": "98D27766B06E45F9A78EA36D5D6C3A5B",
        "driver": "SAPHana",
        "name": "Hana",
        "password": "Tg6cdRmULar3.yQcw4kVh.SeFNaF._iPaWLFdDvB94_C2jNnVB25reG63nSUkMs.DPFllAJHKwsRCRz1qtgGQrc4t81H8eLpGq3pUsMi9IUrwWZoabdLUHM3FHyhEOee",
        "port": 30041,
        "server": "127.0.0.1",
        "username": "SBSS_51921077446042462816087486121804932303752819285673181439206685123",
        // "group": "SAP"
      },
      {
        "connectString": "Server={localhost,1433};Database={test_db};Pwd={root(!)Password};User Id={sa}",
        "driver": "MSSQL",
        "name": "MSSQL ConnectionString",
        // "group": "MSSQL"
      },
      {
        "connectString": "mssql://sa:root(!)Password@localhost:1433/test_db",
        "driver": "MSSQL",
        "name": "MSSQL ConnectionString schema",
        // "group": "MSSQL"
      },
      {
        "database": "mydb",
        "driver": "DB2",
        "name": "DB2 - localhost",
        "password": "password",
        "port": 50000,
        "username": "db2inst1",
        "server": "localhost",
        // "group": "IBM DB2"
      },
      {
        "askForPassword": false,
        "connectionTimeout": 15,
        "driver": "Cassandra",
        "name": "CQL Cassandra",
        "password": "cassandra",
        "port": 9043,
        "server": "localhost",
        "username": "cassandra",
        // "group": "CQL"
      },
      {
        "askForPassword": false,
        "connectionTimeout": 15,
        "driver": "Cassandra",
        "name": "CQL Scylla",
        "password": "cassandra",
        "port": 9044,
        "server": "localhost",
        "username": "cassandra",
<<<<<<< HEAD
        // "group": "CQL"
=======
        "group": "CQL"
      },
      {
        "askForPassword": false,
        "connectionTimeout": 15,
        "driver": "Cassandra",
        "name": "CQL Cassandra Legacy",
        "password": "cassandra",
        "port": 9045,
        "server": "localhost",
        "username": "cassandra",
        "group": "CQL"
>>>>>>> cb29a601
      }
    ],
    "sqltools.languageServerEnv": {
      "EXAMPLE_VARIABLE": "VALUE"
    },
    "sqltools.connectionExplorer.groupConnected": false,
    "sqltools.queryParams.enableReplace": true,
    "sqltools.dependencyManager": {
      "packageManager": "yarn",
      "installArgs": ["add"],
      "runScriptArgs": ["run"],
      "autoAccept": true
    },
    "sqltools.debug": {
      "namespaces": "*"
    },
    // "sqltools.trace.server": "verbose"
  },
}<|MERGE_RESOLUTION|>--- conflicted
+++ resolved
@@ -221,10 +221,7 @@
         "port": 9044,
         "server": "localhost",
         "username": "cassandra",
-<<<<<<< HEAD
         // "group": "CQL"
-=======
-        "group": "CQL"
       },
       {
         "askForPassword": false,
@@ -235,8 +232,7 @@
         "port": 9045,
         "server": "localhost",
         "username": "cassandra",
-        "group": "CQL"
->>>>>>> cb29a601
+        // "group": "CQL"
       }
     ],
     "sqltools.languageServerEnv": {
