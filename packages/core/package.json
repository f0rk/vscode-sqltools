{
  "name": "@sqltools/core",
  "version": "1.0.0",
  "description": "SQLTools Core Files",
  "main": "index.ts",
  "author": "Matheus Teixeira <me@mteixeira.me>",
  "license": "GPL-3.0",
  "private": true,
  "dependencies": {
<<<<<<< HEAD
    "axios": "^0.18.0",
    "bugsnag": "^2.4.3",
    "bugsnag-js": "^4.7.3",
=======
    "@bugsnag/js": "^6.0.0-alpha.1",
>>>>>>> cb898cf9
    "mysql2": "^1.5.1",
    "pg": "^7.4.0",
    "sql-formatter": "^2.3.1",
    "tedious": "^2.3.1",
    "universal-analytics": "^0.4.16",
    "uuid": "^3.1.0",
    "vscode-languageserver": "^5.2.1"
  },
  "devDependencies": {
    "@types/universal-analytics": "^0.4.2",
    "@types/webpack-env": "^1.13.6",
    "typescript": "^3.1.6"
  }
}<|MERGE_RESOLUTION|>--- conflicted
+++ resolved
@@ -7,13 +7,8 @@
   "license": "GPL-3.0",
   "private": true,
   "dependencies": {
-<<<<<<< HEAD
     "axios": "^0.18.0",
-    "bugsnag": "^2.4.3",
-    "bugsnag-js": "^4.7.3",
-=======
     "@bugsnag/js": "^6.0.0-alpha.1",
->>>>>>> cb898cf9
     "mysql2": "^1.5.1",
     "pg": "^7.4.0",
     "sql-formatter": "^2.3.1",
