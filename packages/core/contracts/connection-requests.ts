--- conflicted
+++ resolved
@@ -53,18 +53,7 @@
   void
 >('connection/getTableAndColumns');
 
-<<<<<<< HEAD
-export const ExportResults = new RequestType<
-=======
-export const InstallDep = new RequestType<
-  { dialect: ConnectionInterface['dialect'] },
-  void,
-  Error,
-  void
->('dep/install');
-
 export const SaveResults = new RequestType<
->>>>>>> bf52fa56
   { connId: string, filename: string, query: string, filetype: 'json' | 'csv' },
   void,
   Error,
