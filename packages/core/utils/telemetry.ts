import * as AI from 'applicationinsights';
import { version as AIVersion } from 'applicationinsights/package.json';
import { LoggerInterface } from '../interface';
import { VERSION, ENV, AI_KEY, EXT_NAME } from './../constants';
import Timer from './timer';
<<<<<<< HEAD
import Logger from './logger';
import Bugsnag from '@bugsnag/js';

const metaData = {
  platform: {
    os: process.platform,
    arch: process.arch,
  }
};

const bsClient = Bugsnag({
  appVersion: VERSION,
  apiKey: BUGSNAG_API_KEY,
  releaseStage: ENV,
  collectUserIp: false,
  autoCaptureSessions: false,
  autoBreadcrumbs: false,
  autoNotify: false,
  logger: null,
  filters: [
    'access_token', // exact match: "access_token"
    /^password$/i,  // case-insensitive: "password", "PASSWORD", "PaSsWoRd"
  ],
  beforeSend: (report) => {
    if (!Telemetry.shouldSend()) return report.ignore();
  },
  metaData
})

=======
import { ifProp } from './decorators';
>>>>>>> 41106079
type Product = 'core' | 'extension' | 'language-server' | 'ui';
interface VSCodeInfo {
  uniqId?: string;
  sessId?: string;
  version?: string;
}

export interface TelemetryArgs {
  product: Product;
  enableTelemetry?: boolean;
  useLogger?: LoggerInterface;
  vscodeInfo?: VSCodeInfo;
}

export class Telemetry {
  public static SeveriryLevel = AI.Contracts.SeverityLevel;
  private enabled: Boolean;
  private logger: LoggerInterface = console;
  private client: AI.TelemetryClient;
  private product: Product;
  private vscodeInfo: VSCodeInfo;
  private prefixed(key: string) {
    return `${this.product}:${key}`;
  }

  private createClient() {
    AI.setup(AI_KEY)
      .setAutoCollectConsole(false)
      .setAutoCollectDependencies(false)
      .setAutoCollectExceptions(true)
      .setAutoCollectPerformance(false)
      .setAutoCollectRequests(false)
      .setAutoDependencyCorrelation(false)
      .setUseDiskRetryCaching(true);

    this.client = AI.defaultClient;

    const aiCtx = this.client.context;
    aiCtx.tags[aiCtx.keys.applicationVersion] = `${EXT_NAME}-${
      this.product
      }@${VERSION}`;
    aiCtx.tags[aiCtx.keys.internalSdkVersion] = `node:${AIVersion}`;
    aiCtx.tags[aiCtx.keys.deviceType] = this.product;

    if (this.vscodeInfo) {
      aiCtx.tags[aiCtx.keys.userId] = this.vscodeInfo.uniqId;
      aiCtx.tags[aiCtx.keys.deviceId] = this.vscodeInfo.uniqId;
      aiCtx.tags[aiCtx.keys.sessionId] = this.vscodeInfo.sessId;

<<<<<<< HEAD
namespace Telemetry {
  let isEnabled: Boolean = true;
  let logger: LoggerInterface = Logger;
  let extensionUUID: string;
  let analytics: Analytics.Visitor;

  export function register(product: Product, enableTelemetry: boolean, useLogger?: LoggerInterface): any {
    setLogger(useLogger);
    if (enableTelemetry) {
      enable();
    } else {
      disable();
    }
    extensionUUID = get('telemetryUUID');
    if (!extensionUUID) {
      extensionUUID = uuidv4();
      start();
      set('telemetryUUID', extensionUUID);
      registerEvent('evt:install', VERSION, 'installed');
      logger.log(`Telemetry random UUID generated: ${extensionUUID}`);
    } else {
      start();
=======
>>>>>>> 41106079
    }

    // __GDPR__COMMON__ "common.os" : { "classification": "SystemMetaData", "purpose": "FeatureInsight" }
    // __GDPR__COMMON__ "common.arch" : { "classification": "SystemMetaData", "purpose": "FeatureInsight" }
    // __GDPR__COMMON__ "common.channel" : { "classification": "SystemMetaData", "purpose": "FeatureInsight" }
    // __GDPR__COMMON__ "common.extname" : { "classification": "PublicNonPersonalData", "purpose": "FeatureInsight" }
    // __GDPR__COMMON__ "common.extversion" : { "classification": "PublicNonPersonalData", "purpose": "FeatureInsight" }
    // __GDPR__COMMON__ "common.vscodeuniqid" : { "endPoint": "MacAddressHash", "classification": "EndUserPseudonymizedInformation", "purpose": "FeatureInsight" }
    // __GDPR__COMMON__ "common.vscodesessid" : { "classification": "SystemMetaData", "purpose": "FeatureInsight" }
    // __GDPR__COMMON__ "common.vscodeversion" : { "classification": "SystemMetaData", "purpose": "FeatureInsight" }
    this.client.commonProperties = {
      'common.os': process.platform,
      'common.arch': process.arch,
      'common.channel': ENV,
      'common.extname': EXT_NAME,
      'common.extversion': VERSION,
      ...(this.vscodeInfo
        ? {
            'common.vscodeuniqid': this.vscodeInfo.uniqId,
            'common.vscodesessid': this.vscodeInfo.sessId,
            'common.vscodeversion': this.vscodeInfo.version
          }
        : {})
    };

    AI.start();
  }
  constructor(opts: TelemetryArgs) {
    this.product = opts.product;
    this.vscodeInfo = opts.vscodeInfo || {};
    const { enableTelemetry, useLogger } = opts;
    this.setLogger(useLogger);
    if (enableTelemetry) this.enable();
    else this.disable();
  }

  public enable(): void {
    if (this.enabled) return;
    this.enabled = true;
    this.logger.info('Telemetry enabled!');
    this.createClient();
    this.registerSession();
  }
  public disable(): void {
    if (!this.enabled) return;
    this.enabled = false;
    AI.dispose();
    this.logger.info('Telemetry disabled!');
    this.client = undefined;
  }
  public setLogger(useLogger: LoggerInterface = console) {
    this.logger = useLogger;
  }

  @ifProp('client')
  public registerCommand(command: string) {
    this.registerEvent(`cmd:${command}`);
  }

  @ifProp('client')
  public registerInfoMessage(message, value = 'Dismissed') {
    this.registerMessage(Telemetry.SeveriryLevel.Information, message, value);
  }

  @ifProp('client')
  public registerException(error: Error, meta: { [key: string]: any } = {}) {
    if (!error) return;
    this.logger.error('Registered exception: ', error, { meta });
    this.sendException(error, meta);
  }

  @ifProp('client')
  public registerErrorMessage(
    message,
    error?: Error,
    value: string = 'Dismissed'
  ) {
    this.registerMessage(Telemetry.SeveriryLevel.Error, message, value);
    if (error) {
      this.registerException(error, { message });
    }
  }
<<<<<<< HEAD
  export function setLogger(useLogger: LoggerInterface = Logger) {
    logger = useLogger;
=======

  @ifProp('client')
  public registerSession() {
    this.registerEvent('sessionStarted');
>>>>>>> 41106079
  }

  @ifProp('client')
  public registerMessage(
    severity: AI.Contracts.SeverityLevel,
    message: string,
    value: string = 'Dismissed'
  ): void {
    this.client.trackTrace({ message: this.prefixed(message), severity, properties: { value } });
  }

  @ifProp('client')
  public registerEvent(
    name: string,
    properties?: { [key: string]: string }
  ): void {
    this.client.trackEvent({ name: this.prefixed(name), properties });
  }

  @ifProp('client')
  private sendException(error: Error, properties: { [key: string]: any } = {}) {
    this.client.trackException({
      exception: error,
      contextObjects: properties,
      properties
    });
  }

  @ifProp('client')
  public registerTime(timeKey: string, timer: Timer) {
    this.registerMetric(this.prefixed(`time:${timeKey}`), timer.elapsed());
  }

  @ifProp('client')
  public registerMetric(name: string, value: number) {
    this.client.trackMetric({
      name,
      value
    });
  }
}

export default Telemetry;<|MERGE_RESOLUTION|>--- conflicted
+++ resolved
@@ -1,41 +1,9 @@
 import * as AI from 'applicationinsights';
 import { version as AIVersion } from 'applicationinsights/package.json';
-import { LoggerInterface } from '../interface';
-import { VERSION, ENV, AI_KEY, EXT_NAME } from './../constants';
+import { VERSION, ENV, AI_KEY, EXT_NAME } from '@sqltools/core/constants';
 import Timer from './timer';
-<<<<<<< HEAD
-import Logger from './logger';
-import Bugsnag from '@bugsnag/js';
-
-const metaData = {
-  platform: {
-    os: process.platform,
-    arch: process.arch,
-  }
-};
-
-const bsClient = Bugsnag({
-  appVersion: VERSION,
-  apiKey: BUGSNAG_API_KEY,
-  releaseStage: ENV,
-  collectUserIp: false,
-  autoCaptureSessions: false,
-  autoBreadcrumbs: false,
-  autoNotify: false,
-  logger: null,
-  filters: [
-    'access_token', // exact match: "access_token"
-    /^password$/i,  // case-insensitive: "password", "PASSWORD", "PaSsWoRd"
-  ],
-  beforeSend: (report) => {
-    if (!Telemetry.shouldSend()) return report.ignore();
-  },
-  metaData
-})
-
-=======
 import { ifProp } from './decorators';
->>>>>>> 41106079
+import { LoggerInterface } from '@sqltools/core/interface';
 type Product = 'core' | 'extension' | 'language-server' | 'ui';
 interface VSCodeInfo {
   uniqId?: string;
@@ -85,31 +53,6 @@
       aiCtx.tags[aiCtx.keys.deviceId] = this.vscodeInfo.uniqId;
       aiCtx.tags[aiCtx.keys.sessionId] = this.vscodeInfo.sessId;
 
-<<<<<<< HEAD
-namespace Telemetry {
-  let isEnabled: Boolean = true;
-  let logger: LoggerInterface = Logger;
-  let extensionUUID: string;
-  let analytics: Analytics.Visitor;
-
-  export function register(product: Product, enableTelemetry: boolean, useLogger?: LoggerInterface): any {
-    setLogger(useLogger);
-    if (enableTelemetry) {
-      enable();
-    } else {
-      disable();
-    }
-    extensionUUID = get('telemetryUUID');
-    if (!extensionUUID) {
-      extensionUUID = uuidv4();
-      start();
-      set('telemetryUUID', extensionUUID);
-      registerEvent('evt:install', VERSION, 'installed');
-      logger.log(`Telemetry random UUID generated: ${extensionUUID}`);
-    } else {
-      start();
-=======
->>>>>>> 41106079
     }
 
     // __GDPR__COMMON__ "common.os" : { "classification": "SystemMetaData", "purpose": "FeatureInsight" }
@@ -192,15 +135,10 @@
       this.registerException(error, { message });
     }
   }
-<<<<<<< HEAD
-  export function setLogger(useLogger: LoggerInterface = Logger) {
-    logger = useLogger;
-=======
 
   @ifProp('client')
   public registerSession() {
     this.registerEvent('sessionStarted');
->>>>>>> 41106079
   }
 
   @ifProp('client')
