--- conflicted
+++ resolved
@@ -5,13 +5,8 @@
 import DriverSettings from './../Drivers';
 import Checkbox from '../Fields/Checkbox';
 
-<<<<<<< HEAD
-const ConnectionInfo = ({ updateSettings, submit, toggleGlobal, toggleUseRelative, testConnection, state: { connectionSettings, errors = {}, defaultMethod = null, ...state } }) => {
-  const SelectedDriverSettings = DriverSettings[connectionSettings.driver] || (() => null) as any;
-=======
 const ConnectionInfo = ({ updateSettings, submit, toggleGlobal, toggleUseRelative, testConnection, openConnectionFile, state: { connectionSettings, errors = {}, defaultMethod = null, ...state } }) => {
   const SelectedDriverSettings = DriverSettings[connectionSettings.dialect] || (() => null) as any;
->>>>>>> 4e145fb7
   return (
     <>
       <h5>Connection Settings</h5>
