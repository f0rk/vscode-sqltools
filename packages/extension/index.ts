--- conflicted
+++ resolved
@@ -170,10 +170,7 @@
 
     return languageClient.sendRequest(CloseConnectionRequest, { conn })
       .then(async () => {
-<<<<<<< HEAD
-=======
         logger.info('Connection closed!');
->>>>>>> ac26a46d
         connectionExplorer.disconnect(conn as SerializedConnection);
         updateStatusBar();
       }, ErrorHandler.create('Error closing connection'));
