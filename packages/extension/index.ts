--- conflicted
+++ resolved
@@ -10,12 +10,9 @@
   ViewColumn,
   window as Win,
   workspace as Wspc,
-<<<<<<< HEAD
   version as vsCodeVersion,
-=======
   TreeDataProvider,
   TreeView,
->>>>>>> 6f4e7c78
 } from 'vscode';
 import {
   CloseAction,
