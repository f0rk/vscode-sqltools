import {
  commands as VSCode,
  ExtensionContext,
  QuickPickItem,
  StatusBarAlignment,
  TextEditor,
  TextEditorEdit,
  window as Win,
  workspace as Wspc,
  QuickPickOptions,
  QuickPick,
  env as VSCodeEnv,
  version as VSCodeVersion,
} from 'vscode';
import ConfigManager from '@sqltools/core/config-manager';

import { EXT_NAME, VERSION } from '@sqltools/core/constants';
import ContextManager from './context';

import {
  ClientRequestConnections,
  GetTablesAndColumnsRequest,
  OpenConnectionRequest,
  RefreshConnectionData,
  RunCommandRequest,
  UpdateConnectionExplorerRequest,
  GetCachedPassword,
  CloseConnectionRequest,
} from '@sqltools/core/contracts/connection-requests';
import LogWriter from './log-writer';
import {
  ConnectionExplorer,
  SidebarDatabaseItem,
  SidebarTable,
  SidebarView,
  SidebarConnection,
 } from './providers';
import ResultsWebview from './providers/webview/results';
import SettingsWebview from './providers/webview/settings';
import { Logger, BookmarksStorage, History, ErrorHandler, Utils } from './api';
import { ConnectionInterface, Settings as SettingsInterface } from '@sqltools/core/interface';
import { Timer, Telemetry, query as QueryUtils, getDbId, getDbDescription } from '@sqltools/core/utils';
import { DismissedException } from '@sqltools/core/exception';
import LC from './language-client';
import { getOrCreateEditor, insertText, getSelectedText, insertSnippet } from './api/editor-utils';

namespace SQLTools {
  const cfgKey: string = EXT_NAME.toLowerCase();
  const logger = new Logger(LogWriter);
  const connectionExplorer = new ConnectionExplorer();
  const extDatabaseStatus = Win.createStatusBarItem(StatusBarAlignment.Left, 10);
  const settingsEditor = new SettingsWebview();

  let telemetry = new Telemetry({
    product: 'extension',
    useLogger: logger,
    vscodeInfo: {
      sessId: VSCodeEnv.sessionId,
      uniqId: VSCodeEnv.machineId,
      version: VSCodeVersion,
    },
  });
  let queryResults: ResultsWebview;
  let bookmarks: BookmarksStorage;
  let history: History;
  let activationTimer: Timer;

  export async function start(context: ExtensionContext): Promise<void> {
    activationTimer = new Timer();
    if (ContextManager.context) return;
    ContextManager.context = context;
    telemetry.updateOpts({
      product: 'extension',
      useLogger: logger,
      vscodeInfo: {
        sessId: VSCodeEnv.sessionId,
        uniqId: VSCodeEnv.machineId,
        version: VSCodeVersion,
      },
    });
    loadConfigs();
    await registerExtension();
    updateStatusBar();
    activationTimer.end();
    logger.log(`Activation Time: ${activationTimer.elapsed()}ms`);
    telemetry.registerTime('activation', activationTimer);
    help();
  }

  export function stop(): void {
    return ContextManager.context.subscriptions.forEach((sub) => void sub.dispose());
  }

  export async function cmdEditBookmark(): Promise<void> {
    try {
      const query = (await bookmarksMenu()) as QuickPickItem;
      const headerText = ''.replace('{queryName}', query.label);
      insertText(`${headerText}${query.detail}`, true);
    } catch (e) {
      ErrorHandler.create('Could not edit bookmarked query')(e);
    }
  }
  export async function cmdBookmarkSelection() {
    try {
      const query = await getSelectedText('bookmark');
      bookmarks.add(await readInput('Query name'), query);
    } catch (e) {
      ErrorHandler.create('Error bookmarking query.')(e);
    }
  }

  export async function cmdDeleteBookmark(): Promise<void> {
    try {
      bookmarks.delete((await bookmarksMenu('label')));
    } catch (e) {
      ErrorHandler.create('Error deleting bookmark.')(e);
    }
  }

  export function cmdClearBookmarks(): void {
    bookmarks.clear();
  }

  // inplace format for any lang
  export function editorFormatSql(editor: TextEditor, edit: TextEditorEdit): void {
    try {
      const indentSize: number = ConfigManager.format.indentSize;
      edit.replace(editor.selection, QueryUtils.format(editor.document.getText(editor.selection), indentSize));
      VSCode.executeCommand('revealLine', { lineNumber: editor.selection.active.line, at: 'center' });
      logger.debug('Query formatted!');
    } catch (error) {
      ErrorHandler.create('Error formatting query.')(error);
    }
  }

  export async function cmdAppendToCursor(node: SidebarDatabaseItem | string, ...rest: any): Promise<void> {
    if (!node) return;
    return insertText(typeof node === 'string' ? node : node.value);
  }

  export async function cmdGenerateInsertQuery(node: SidebarTable): Promise<boolean> {
    return insertSnippet(QueryUtils.generateInsert(node.value, node.items, ConfigManager.format.indentSize));
  }

  export function cmdShowOutputChannel(): void {
    LogWriter.showOutput();
  }
  export function cmdAboutVersion(): void {
    const message = `Using SQLTools ${VERSION}`;
    logger.info(message);
    Win.showInformationMessage(message, { modal: true });
  }
  export async function cmdSelectConnection(node?: SidebarConnection): Promise<void> {
    if (node) {
      await setConnection(node.conn as ConnectionInterface, true).catch(ErrorHandler.create('Error opening connection'));
      return;
    }
    connect(true).catch(ErrorHandler.create('Error selecting connection'));
  }

  export async function cmdCloseConnection(node?: SidebarConnection): Promise<void> {
    const conn = node ? node.conn : await connectionMenu(true);
    if (!conn) {
      return;
    }

    return LC().sendRequest(CloseConnectionRequest, { conn })
      .then(async () => {
        logger.info('Connection closed!');
        connectionExplorer.disconnect(conn as ConnectionInterface);
        updateStatusBar();
      }, ErrorHandler.create('Error closing connection'));
  }

  export async function cmdShowRecords(node?: SidebarTable | SidebarView) {
    try {
      const table = await getTableName(node);
      printOutput();
      const payload = await runConnectionCommand('showRecords', table, ConfigManager.previewLimit);
      queryResults.updateResults(payload);

    } catch (e) {
      ErrorHandler.create('Error while showing table records', cmdShowOutputChannel)(e);
    }
  }

  export async function cmdDescribeTable(node?: SidebarTable | SidebarView): Promise<void> {
    try {
      const table = await getTableName(node);
      printOutput();
      const payload = await runConnectionCommand('describeTable', table);
      queryResults.updateResults(payload);
    } catch (e) {
      ErrorHandler.create('Error while describing table records', cmdShowOutputChannel)(e);
    }
  }

  export function cmdDescribeFunction() {
    Win.showInformationMessage('Not implemented yet.');
  }

  export async function cmdExecuteQuery(): Promise<void> {
    try {
      const query: string = await getSelectedText('execute query');
      await connect();
      printOutput();
      await runQuery(query);
    } catch (e) {
      ErrorHandler.create('Error fetching records.', cmdShowOutputChannel)(e);
    }
  }

  export async function cmdExecuteQueryFromFile(): Promise<void> {
    try {
      const query: string = await getSelectedText('execute file', true);
      await connect();
      printOutput();
      await runQuery(query);
    } catch (e) {
      ErrorHandler.create('Error fetching records.', cmdShowOutputChannel)(e);
    }
  }

  export async function cmdNewSqlFile() {
    return await getOrCreateEditor(true);
  }

  export async function cmdRunFromInput(): Promise<void> {

    try {
      await connect();
      const query = await readInput('Query', `Type the query to run on ${connectionExplorer.getActive().name}`);
      printOutput();
      await runQuery(query);
    } catch (e) {
      ErrorHandler.create('Error running query.', cmdShowOutputChannel)(e);
    }
  }

  export async function cmdRunFromHistory(): Promise<void> {
    try {
      await connect();
      const query = await historyMenu();
      await printOutput();
      await runQuery(query, false);
    } catch (e) {
      ErrorHandler.create('Error while running query.', cmdShowOutputChannel)(e);
    }
  }

  export async function cmdEditFromHistory(): Promise<void> {
    try {
      const query = (await historyMenu());
      insertText(query, true);
    } catch (e) {
      ErrorHandler.create('Could not edit bookmarked query')(e);
    }
  }

  export async function cmdRunFromBookmarks(): Promise<void> {
    try {
      await connect();
      printOutput();
      await runQuery(await bookmarksMenu('detail'));
    } catch (e) {
      ErrorHandler.create('Error while running query.', cmdShowOutputChannel)(e);
    }
  }

  export async function cmdAddNewConnection() {
    settingsEditor.show();
  }

  export function cmdRefreshSidebar() {
    LC().sendRequest(RefreshConnectionData);
  }

  export async function cmdSaveResults(filetype: 'csv' | 'json') {
    filetype = typeof filetype === 'string' ? filetype : undefined;
    let mode: any = filetype || ConfigManager.defaultExportType;
    if (mode === 'prompt') {
      mode = await quickPick<'csv' | 'json' | undefined>([
        { label: 'Save as CSV', value: 'csv' },
        { label: 'Save as JSON', value: 'json' },
      ], 'value', {
        title: 'Select a file type to export',
      });
    }

    if (!mode) return;

    return queryResults.saveResults(mode);
  }

  /**
   * Management functions
   */

  async function connectionMenu(onlyActive = false): Promise<ConnectionInterface> {
    const connections: ConnectionInterface[] = await LC().sendRequest(ClientRequestConnections);

    const availableConns = connections.filter(c => onlyActive ? c.isConnected : true);

    if (availableConns.length === 0 && onlyActive) return connectionMenu();

    if (availableConns.length === 1) return availableConns[0];

    const sel = (await quickPick(availableConns.map((c) => {
      return {
        description: c.isConnected ? 'Currently connected' : '',
        detail: getDbDescription(c),
        label: c.name,
        value: getDbId(c)
      } as QuickPickItem;
    }), 'value', {
      matchOnDescription: true,
      matchOnDetail: true,
      placeHolder: 'Pick a connection',
      placeHolderDisabled: 'You don\'t have any connections yet.',
      title: 'Connections',
      buttons: [
        {
          iconPath: {
            dark: ContextManager.context.asAbsolutePath('icons/add-connection-dark.svg'),
            light: ContextManager.context.asAbsolutePath('icons/add-connection-light.svg'),
          },
          tooltip: ' Add new Connection',
          cb: cmdAddNewConnection,
        } as any,
      ],
    })) as string;
    return connections.find((c) => getDbId(c) === sel);
  }

  async function bookmarksMenu(prop?: string): Promise<QuickPickItem | string> {
    const all = bookmarks.all();

    return await quickPick(Object.keys(all).map((key) => {
      return {
        description: '',
        detail: all[key],
        label: key,
      };
    }), prop, {
        matchOnDescription: true,
        matchOnDetail: true,
        placeHolder: 'Pick a bookmarked query',
        placeHolderDisabled: 'You don\'t have any bookmarks yet.',
        title: 'Bookmarks',
      });
  }

  function runConnectionCommand(command, ...args) {
    return LC().sendRequest(RunCommandRequest, { conn: connectionExplorer.getActive(), command, args });
  }

  async function runQuery(query, addHistory = true) {
    const payload = await runConnectionCommand('query', query);

    if (addHistory) history.add(query);
    queryResults.updateResults(payload);
  }

  async function tableMenu(conn: ConnectionInterface, prop?: string): Promise<string> {
    const { tables } = await getConnData(conn);
    return await quickPick(tables
      .map((table) => {
        return { label: table.name } as QuickPickItem;
      }), prop, {
        matchOnDescription: true,
        matchOnDetail: true,
        title: `Tables in ${conn.database}`,
      });
  }

  async function historyMenu(prop: string = 'label'): Promise<string> {
    return await quickPick(history.all().map((query) => {
      return {
        description: '',
        label: query,
      } as QuickPickItem;
    }), prop, {
        matchOnDescription: true,
        matchOnDetail: true,
        placeHolderDisabled: 'You don\'t have any queries on your history.',
        title: 'History',
      });
  }

  function printOutput() {
    queryResults.show();
  }

  async function getConnData(conn: ConnectionInterface) {
    return await LC().sendRequest(GetTablesAndColumnsRequest, { conn });
  }

  async function autoConnectIfActive(currConn?: ConnectionInterface) {
    let defaultConnections: ConnectionInterface[] = currConn ? [currConn] : [];
    if (defaultConnections.length === 0
      && (
        typeof ConfigManager.autoConnectTo === 'string'
        || (
          Array.isArray(ConfigManager.autoConnectTo) && ConfigManager.autoConnectTo.length > 0
          )
        )
    ) {
      const autoConnectTo = Array.isArray(ConfigManager.autoConnectTo)
      ? ConfigManager.autoConnectTo
      : [ConfigManager.autoConnectTo];

      defaultConnections = ConfigManager.connections
        .filter((conn) => conn && autoConnectTo.indexOf(conn.name) >= 0)
        .filter(Boolean) as ConnectionInterface[];
    }
    if (defaultConnections.length === 0) {
      return setConnection();
    }
    logger.info(`Configuration set to auto connect to: ${defaultConnections.map(({name}) => name).join(', ')}`);
    try {
      await Promise.all(defaultConnections.slice(1).map(c =>
        setConnection(c)
          .catch(e => {
            ErrorHandler.create(`Failed to auto connect to  ${c.name}`)(e);
            Promise.resolve();
          }),
      ));

      await setConnection(defaultConnections[0]);
      // first should be the active
    } catch (error) {
      ErrorHandler.create('Auto connect failed')(error);
    }
  }
  function loadConfigs() {
    ConfigManager.setSettings(Wspc.getConfiguration(cfgKey) as SettingsInterface);
    setupLogger();
    bookmarks = new BookmarksStorage();
    history = (history || new History(ConfigManager.historySize));
    logger.log(`Env: ${process.env.NODE_ENV}`);
  }
  function setupLogger() {
    logger.setLevel(Logger.levels[ConfigManager.logLevel])
      .setLogging(ConfigManager.logging);
    ErrorHandler.setLogger(telemetry);
    ErrorHandler.setOutputFn(Win.showErrorMessage);
  }

  function getExtCommands() {
    const commands = Object.keys(SQLTools).reduce((list, extFn) => {
      if (!extFn.startsWith('cmd') && !extFn.startsWith('editor')) return list;
      let extCmd = extFn.replace(/^(editor|cmd)/, '');
      extCmd = extCmd.charAt(0).toLocaleLowerCase() + extCmd.substring(1, extCmd.length);
      const regFn = extFn.startsWith('editor') ? VSCode.registerTextEditorCommand : VSCode.registerCommand;
      list.push(regFn(`${EXT_NAME}.${extCmd}`, (...args) => {
        logger.log(`Command triggered: ${extCmd}`);
        telemetry.registerCommand(extCmd);
        SQLTools[extFn](...args);
      }));
      return list;
    }, []);

    logger.log(`${commands.length} commands to register.`);
    return commands;
  }

  function updateStatusBar() {
    extDatabaseStatus.tooltip = 'Select a connection';
    extDatabaseStatus.command = `${EXT_NAME}.selectConnection`;
    extDatabaseStatus.text = '$(database) Connect';
    if (connectionExplorer.getActive()) {
      extDatabaseStatus.text = `$(database) ${connectionExplorer.getActive().name}`;
    }
    if (ConfigManager.showStatusbar) {
      extDatabaseStatus.show();
    } else {
      extDatabaseStatus.hide();
    }
  }

  async function registerExtension() {
    const languageServerDisposable = await getLanguageServerDisposable();
    queryResults = new ResultsWebview(LC(), connectionExplorer);
    ContextManager.context.subscriptions.push(
      LogWriter.getOutputChannel(),
      Wspc.onDidChangeConfiguration(reloadConfig),
      Wspc.onDidCloseTextDocument(cmdRefreshSidebar),
      Wspc.onDidOpenTextDocument(cmdRefreshSidebar),
      languageServerDisposable,
      settingsEditor,
      queryResults,
      ...getExtCommands(),
      extDatabaseStatus,
    );
    queryResults.onDidDispose(cmdRefreshSidebar);

    registerLanguageServerRequests();
    connectionExplorer.setConnections(ConfigManager.connections);
  }

  async function registerLanguageServerRequests() {
<<<<<<< HEAD
    LC().onRequest(UpdateConnectionExplorerRequest, ({ conn, tables, columns }) => {
      connectionExplorer.setTreeData(conn, tables, columns, connectionExplorerView);
=======
    languageClient.onRequest(UpdateConnectionExplorerRequest, ({ conn, tables, columns }) => {
      connectionExplorer.setTreeData(conn, tables, columns);
>>>>>>> bf52fa56
      if (conn && getDbId(connectionExplorer.getActive()) === getDbId(conn) && !conn.isConnected) {
        connectionExplorer.setActiveConnection();
      } else {
        connectionExplorer.setActiveConnection(connectionExplorer.getActive());
      }
    });
  }
  function reloadConfig() {
    loadConfigs();
    logger.info('Config reloaded!');
    autoConnectIfActive(connectionExplorer.getActive());
    updateStatusBar();
    if (connectionExplorer.setConnections(ConfigManager.connections)) cmdRefreshSidebar();
  }

  async function setConnection(c?: ConnectionInterface, reveal?: boolean): Promise<ConnectionInterface> {
    let password = null;
    if (c) {
      if (c.askForPassword) password = await askForPassword(c);
      if (c.askForPassword && password === null) return;
      c = await LC().sendRequest(
        OpenConnectionRequest,
        { conn: c, password },
      );
    }
    if (c && c.isConnected)
      connectionExplorer.setActiveConnection(c, reveal);
    updateStatusBar();
    return connectionExplorer.getActive();
  }

  async function askForPassword(c: ConnectionInterface): Promise<string | null> {
    const cachedPass = await LC().sendRequest(GetCachedPassword, { conn: c });
    return cachedPass || await Win.showInputBox({
      prompt: `${c.name} password`,
      password: true,
      validateInput: (v) => Utils.isEmpty(v) ? 'Password not provided.' : null,
    });
  }
  async function connect(force = false): Promise<ConnectionInterface> {
    if (!force && connectionExplorer.getActive()) {
      return connectionExplorer.getActive();
    }
    const c: ConnectionInterface = await connectionMenu(true);
    history.clear();
    return setConnection(c);
  }

  async function getLanguageServerDisposable() {
    return LC().start();
  }

  async function help() {
    try {
      const { current = { } } = await Utils.getlastRunInfo();
      const { lastNotificationDate = 0, updated } = current;
      const lastNDate = parseInt(new Date(lastNotificationDate).toISOString().substr(0, 10).replace(/\D/g, ''), 10);
      const today = parseInt(new Date().toISOString().substr(0, 10).replace(/\D/g, ''), 10);
      const updatedRecently = (today - lastNDate) < 2;

      if (
        ConfigManager.disableReleaseNotifications
        || !updated
        || updatedRecently
      ) return;

      await Utils.updateLastRunInfo({ lastNotificationDate: +new Date() });

      const moreInfo = 'More Info';
      const supportProject = 'Support This Project';
      const releaseNotes = 'Release Notes';
      const message = `SQLTools updated! Check out the release notes for more information.`;
      const options = [ moreInfo, supportProject, releaseNotes ];
      const res: string = await Win.showInformationMessage(message, ...options);
      telemetry.registerInfoMessage(message, res);
      switch (res) {
        case moreInfo:
          Utils.open('https://github.com/mtxr/vscode-sqltools#donate');
          break;
        case releaseNotes:
          Utils.open(current.releaseNotes);
          break;
        case supportProject:
          Utils.open('https://www.patreon.com/mteixeira');
          break;
      }
    } catch (e) { /***/ }
  }

  async function getTableName(node?: SidebarTable | SidebarView): Promise<string> {
    if (node && node.value) {
      await setConnection(node.conn as ConnectionInterface);
      return node.value;
    }

    const conn = await connect(true);

    return await tableMenu(conn, 'label');
  }

  /**
   * @deprecated Will be removed in newer versions.
   */
  async function quickPickOldApi(
    options: QuickPickItem[],
    prop?: string,
  ): Promise<QuickPickItem | any> {
    const sel: QuickPickItem = await Win.showQuickPick(options);
    if (!sel || (prop && !sel[prop])) throw new DismissedException();
    return prop ? sel[prop] : sel;
  }

  type ExtendedQuickPickOptions<T extends QuickPickItem = QuickPickItem | any> = Partial<QuickPickOptions & {
    title: QuickPick<T>['title'];
    placeHolderDisabled?: QuickPick<T>['placeholder'];
    buttons?: QuickPick<T>['buttons'],
  }>;

  async function quickPick<T = QuickPickItem | any>(
    options: ((QuickPickItem & { value?: any }) | string)[],
    prop?: string,
    quickPickOptions?: ExtendedQuickPickOptions,
  ): Promise<QuickPickItem | any> {
    const items = options.length > 0 && typeof options[0] === 'object' ? <QuickPickItem[]>options : options.map<QuickPickItem>(value => ({
      value,
      label: value.toString(),
    }));

    if (typeof Win.createQuickPick !== 'function') return quickPickOldApi(items, prop);

    const qPick = Win.createQuickPick();
    const sel = await (new Promise<QuickPickItem | any>((resolve) => {
      const { placeHolderDisabled, ...qPickOptions } = quickPickOptions || {} as ExtendedQuickPickOptions;
      qPick.onDidHide(() => qPick.dispose());
      qPick.onDidChangeSelection((selection = []) => {
        qPick.hide();
        return resolve(qPickOptions.canPickMany ? selection : selection[0]);
      });
      qPick.onDidTriggerButton((btn: any) => {
        if (btn.cb) btn.cb();
        qPick.hide();
      });

      Object.keys(qPickOptions).forEach(k => {
        qPick[k] = qPickOptions[k];
      });
      qPick.items = items;
      qPick.enabled = items.length > 0;

      if (!qPick.enabled) qPick.placeholder = placeHolderDisabled || qPick.placeholder;

      qPick.title = `${qPick.title || 'Items'} (${items.length})`;

      qPick.show();
    }));
    if (!sel || (prop && !sel[prop])) throw new DismissedException();
    return <T>(prop ? sel[prop] : sel);
  }

  async function readInput(prompt: string, placeholder?: string) {
    const data = await Win.showInputBox({ prompt, placeHolder: placeholder || prompt });
    if (Utils.isEmpty(data)) throw new DismissedException();
    return data;
  }
}

export const activate = SQLTools.start;
export const deactivate = SQLTools.stop;<|MERGE_RESOLUTION|>--- conflicted
+++ resolved
@@ -499,13 +499,8 @@
   }
 
   async function registerLanguageServerRequests() {
-<<<<<<< HEAD
     LC().onRequest(UpdateConnectionExplorerRequest, ({ conn, tables, columns }) => {
-      connectionExplorer.setTreeData(conn, tables, columns, connectionExplorerView);
-=======
-    languageClient.onRequest(UpdateConnectionExplorerRequest, ({ conn, tables, columns }) => {
       connectionExplorer.setTreeData(conn, tables, columns);
->>>>>>> bf52fa56
       if (conn && getDbId(connectionExplorer.getActive()) === getDbId(conn) && !conn.isConnected) {
         connectionExplorer.setActiveConnection();
       } else {
