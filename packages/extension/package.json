--- conflicted
+++ resolved
@@ -2,11 +2,7 @@
     "name": "@sqltools/extension",
     "displayName": "SQLTools - Database tools",
     "description": "Database management done right. Connection explorer, query runner, intellisense, bookmarks, query history. Feel like a database hero!",
-<<<<<<< HEAD
     "version": "1.0.0",
-=======
-    "version": "0.21.7",
->>>>>>> e07d2514
     "publisher": "mtxr",
     "license": "MIT",
     "preview": false,
