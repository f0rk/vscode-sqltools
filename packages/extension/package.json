{
    "name": "@sqltools/extension",
    "displayName": "SQLTools - Database tools",
    "description": "Database management done right. Connection explorer, query runner, intellisense, bookmarks, query history. Feel like a database hero!",
    "version": "0.16.4",
    "publisher": "mtxr",
    "license": "GPL-3.0",
    "preview": false,
    "repository": {
        "url": "https://github.com/mtxr/vscode-sqltools",
        "type": "git"
    },
    "homepage": "https://github.com/mtxr/vscode-sqltools",
    "bugs": {
        "url": "https://github.com/mtxr/vscode-sqltools/issues"
    },
    "main": "./extension.js",
    "private": true,
    "engines": {
        "vscode": "^1.28.0"
    },
    "categories": [
        "Programming Languages",
        "Snippets",
        "Formatters",
        "Other"
    ],
    "keywords": [
        "database",
        "db",
        "dba",
        "formatter",
        "mssql",
        "mysql",
        "oracle",
        "oracledb",
        "postgres",
        "postgresql",
        "sgdb",
        "sql server",
        "sql",
        "sqlite",
        "sqlplus",
        "sqltools"
    ],
    "galleryBanner": {
        "theme": "dark",
        "color": "#555555"
    },
    "icon": "static/icon.png",
    "badges": [
        {
            "description": "Patreon Support",
            "url": "https://img.shields.io/badge/patreon-support-blue.svg?style=for-the-badge&logo=patreon",
            "href": "https://www.patreon.com/mteixeira"
        },
        {
            "description": "PayPal Donate",
            "url": "https://img.shields.io/badge/paypal-donate-blue.svg?style=for-the-badge&logo=paypal",
            "href": "https://www.paypal.com/cgi-bin/webscr?cmd=_s-xclick&hosted_button_id=RSMB6DGK238V8"
        }
    ],
    "activationEvents": [
        "*",
        "onLanguage:sql",
        "onCommand:SQLTools.selectConnection"
    ],
    "contributes": {
        "commands": [
            {
                "title": "Connect",
                "command": "SQLTools.selectConnection",
                "category": "SQLTools",
                "icon": {
                    "light": "icons/database-light.svg",
                    "dark": "icons/database-dark.svg"
                }
            },
            {
                "title": "Disconnect",
                "command": "SQLTools.closeConnection",
                "category": "SQLTools"
            },
            {
                "title": "Create from selection",
                "command": "SQLTools.bookmarkSelection",
                "category": "SQLTools Bookmarks"
            },
            {
                "title": "Delete all",
                "command": "SQLTools.clearBookmarks",
                "category": "SQLTools Bookmarks"
            },
            {
                "title": "Delete",
                "command": "SQLTools.deleteBookmark",
                "category": "SQLTools Bookmarks"
            },
            {
                "title": "Edit",
                "command": "SQLTools.editBookmark",
                "category": "SQLTools Bookmarks"
            },
            {
                "title": "Run",
                "command": "SQLTools.runFromBookmarks",
                "category": "SQLTools Bookmarks"
            },
            {
                "title": "Run",
                "command": "SQLTools.runFromHistory",
                "category": "SQLTools History"
            },
            {
                "title": "Describe table",
                "command": "SQLTools.describeTable",
                "category": "SQLTools Connection"
            },
            {
                "title": "Format SQL (for any doc)",
                "command": "SQLTools.formatSql",
                "category": "SQLTools"
            },
            {
                "title": "Run selected query",
                "command": "SQLTools.executeQuery",
                "category": "SQLTools Connection"
            },
            {
                "title": "Run this file",
                "command": "SQLTools.executeQueryFromFile",
                "category": "SQLTools Connection"
            },
            {
                "title": "Run query",
                "command": "SQLTools.runFromInput",
                "category": "SQLTools Connection"
            },
            {
                "title": "Show output channel (Logs)",
                "command": "SQLTools.showOutputChannel",
                "category": "SQLTools Management"
            },
            {
                "title": "Show table records",
                "command": "SQLTools.showRecords",
                "category": "SQLTools Connection",
                "icon": {
                    "light": "icons/list-light.svg",
                    "dark": "icons/list-dark.svg"
                }
            },
            {
                "title": "Version",
                "command": "SQLTools.aboutVersion",
                "category": "SQLTools Management"
            },
            {
<<<<<<< HEAD
                "title": "Add connection",
                "command": "SQLTools.addConnection",
=======
                "title": "Add new connection",
                "command": "SQLTools.addNewConnection",
>>>>>>> cb898cf9
                "category": "SQLTools Management",
                "icon": {
                    "light": "icons/database-light.svg",
                    "dark": "icons/database-dark.svg"
                }
            },
            {
                "title": "Add name to cursor",
                "command": "SQLTools.appendToCursor",
                "category": "SQLTools Sidebar",
                "icon": {
                    "light": "icons/pencil-light.svg",
                    "dark": "icons/pencil-dark.svg"
                }
            },
            {
                "title": "Generate Insert Query",
                "command": "SQLTools.generateInsertQuery",
                "category": "SQLTools Sidebar",
                "icon": {
                    "light": "icons/insert-light.svg",
                    "dark": "icons/insert-dark.svg"
                }
            },
            {
                "title": "Refresh Sidebar",
                "command": "SQLTools.refreshSidebar",
                "category": "SQLTools Sidebar",
                "icon": {
                    "light": "icons/refresh-light.svg",
                    "dark": "icons/refresh-dark.svg"
                }
            },
            {
                "title": "New SQL File",
                "command": "SQLTools.newSqlFile",
                "category": "SQLTools",
                "icon": {
                    "light": "icons/file-light.svg",
                    "dark": "icons/file-dark.svg"
                }
            }
        ],
        "keybindings": [
            {
                "command": "SQLTools.formatSql",
                "key": "ctrl+e ctrl+b",
                "mac": "cmd+e cmd+b",
                "when": "editorTextFocus && !editorReadonly"
            },
            {
                "command": "SQLTools.executeQuery",
                "key": "ctrl+e ctrl+e",
                "mac": "cmd+e cmd+e",
                "when": "editorTextFocus"
            },
            {
                "command": "SQLTools.describeTable",
                "key": "ctrl+e ctrl+d",
                "mac": "cmd+e cmd+d"
            },
            {
                "command": "SQLTools.runFromHistory",
                "key": "ctrl+e ctrl+h",
                "mac": "cmd+e cmd+h"
            },
            {
                "command": "SQLTools.runFromBookmarks",
                "key": "ctrl+e ctrl+a",
                "mac": "cmd+e cmd+a"
            },
            {
                "command": "SQLTools.showRecords",
                "key": "ctrl+e ctrl+s",
                "mac": "cmd+e cmd+s"
            },
            {
                "command": "SQLTools.deleteBookmark",
                "key": "ctrl+e ctrl+r",
                "mac": "cmd+e cmd+r"
            },
            {
                "command": "SQLTools.bookmarkSelection",
                "key": "ctrl+e ctrl+q",
                "mac": "cmd+e q",
                "when": "editorTextFocus && !editorReadonly"
            }
        ],
        "configuration": {
            "type": "object",
            "title": "SQLTools Settings",
            "properties": {
                "sqltools.autoConnectTo": {
                    "type": "string",
                    "default": null,
                    "required": false,
                    "description": "Name of the connection to auto connect on start"
                },
                "sqltools.logging": {
                    "type": "boolean",
                    "default": true,
                    "description": "Show debugging messages on console."
                },
                "sqltools.telemetry": {
                    "type": "boolean",
                    "default": true,
                    "description": "Help SQLTools development. You can opt-out any time."
                },
                "sqltools.showStatusbar": {
                    "type": "boolean",
                    "default": true,
                    "description": "Toggle statusbar visibility."
                },
                "sqltools.logLevel": {
                    "type": "string",
                    "enum": [
                        "DEBUG",
                        "INFO",
                        "WARN",
                        "ERROR"
                    ],
                    "default": "INFO",
                    "description": "Set the severity of logged messages messages on console."
                },
                "sqltools.queryTimeout": {
                    "type": "number",
                    "default": 300000,
                    "description": "Timeout in seconds for killing query process after the timeout."
                },
                "sqltools.historySize": {
                    "type": "number",
                    "default": 100,
                    "description": "Number of queries to keep on History."
                },
                "sqltools.showResultOnTab": {
                    "type": "boolean",
                    "default": false,
                    "description": "Show results using new tab."
                },
                "sqltools.clearOutput": {
                    "type": "boolean",
                    "default": false,
                    "description": "Clear output for new commands."
                },
                "sqltools.completionTriggers": {
                    "type": "array",
                    "default": [
                        ".",
                        " "
                    ],
                    "items": {
                        "type": "string"
                    },
                    "description": "Characters that auto trigger completion menu."
                },
                "sqltools.completionLanguages": {
                    "type": "array",
                    "default": [
                        "sql",
                        "plaintext"
                    ],
                    "items": {
                        "type": "string"
                    },
                    "description": "Languages with SQL completion activated. You can use any language identifier defined on https://code.visualstudio.com/docs/languages/identifiers."
                },
                "sqltools.formatLanguages": {
                    "type": "array",
                    "default": [
                        "sql"
                    ],
                    "description": "Languages with SQL formatting activated. You can use any language identifier defined on https://code.visualstudio.com/docs/languages/identifiers."
                },
                "sqltools.format": {
                    "type": "object",
                    "properties": {
                        "indentSize": {
                            "type": "number",
                            "default": 2,
                            "description": "Indent size"
                        }
                    }
                },
                "sqltools.connections": {
                    "type": "array",
                    "title": "Connections",
                    "default": [],
                    "items": {
                        "type": "object",
                        "properties": {
                            "name": {
                                "type": "string",
                                "description": "Connection name"
                            },
                            "server": {
                                "type": "string",
                                "description": "Server address",
                                "default": "127.0.0.1"
                            },
                            "port": {
                                "type": "number",
                                "description": "Port for connection"
                            },
                            "database": {
                                "type": "string",
                                "required": false,
                                "description": "Database name"
                            },
                            "domain": {
                                "type": [
                                    "string",
                                    "null"
                                ],
                                "description": "Connection domain (for MSSQL/Azure only)",
                                "required": false
                            },
                            "username": {
                                "type": "string",
                                "description": "Database username"
                            },
                            "password": {
                                "type": [
                                    "string",
                                    "null"
                                ],
                                "description": "Connection password",
                                "required": false
                            },
                            "askForPassword": {
                                "type": "boolean",
                                "description": "Ask for password instead of set it in your settings",
                                "required": false,
                                "default": false
                            },
                            "dialect": {
                                "type": "string",
                                "enum": [
                                    "MSSQL",
                                    "MySQL",
                                    "OracleDB",
                                    "PostgreSQL",
                                    "SQLite"
                                ],
                                "description": "Connection Dialect",
                                "required": false
                            },
                            "dialectOptions": {
                                "type": [
                                    "null",
                                    "object"
                                ],
                                "description": "Dialect driver options. See more on https://github.com/mtxr/vscode-sqltools/wiki/connection-driver-options",
                                "required": false,
                                "default": {}
                            },
                            "connectionTimeout": {
                                "type": "number",
                                "description": "Connection timeout in seconds",
                                "required": false,
                                "default": 15
                            },
                            "previewLimit": {
                                "type": "number",
                                "description": "Global show records limit",
                                "default": 10
                            }
                        }
                    }
                },
                "sqltools.previewLimit": {
                    "type": "number",
                    "description": "Global show records limit",
                    "default": 10
                },
                "sqltools.tableTreeItemsExpanded": {
                    "type": "boolean",
                    "default": false,
                    "description": "Table columns should be expanded on load?"
                }
            }
        },
        "views": {
            "SQLTools-connectionExplorer": [
                {
                    "id": "SQLTools.tableExplorer",
                    "name": "SQL Connection"
                }
            ]
        },
        "viewsContainers": {
            "activitybar": [
                {
                    "id": "SQLTools-connectionExplorer",
                    "icon": "icons/database-sidebar.svg",
                    "title": "SQLTools"
                }
            ]
        },
        "menus": {
            "commandPalette": [
                {
                    "command": "SQLTools.appendToCursor",
                    "when": "false"
                },
                {
                    "command": "SQLTools.generateInsertQuery",
                    "when": "false"
                },
                {
                    "command": "SQLTools.formatSql",
                    "when": "editorHasSelection"
                },
                {
                    "command": "SQLTools.executeQuery",
                    "when": "editorHasSelection"
                },
                {
                    "command": "SQLTools.bookmarkSelection",
                    "when": "editorHasSelection"
                }
            ],
            "view/title": [
                {
<<<<<<< HEAD
                    "command": "SQLTools.addConnection",
=======
                    "command": "SQLTools.addNewConnection",
>>>>>>> cb898cf9
                    "when": "view == SQLTools.tableExplorer",
                    "group": "navigation@1"
                },
                {
                    "command": "SQLTools.refreshSidebar",
                    "when": "view == SQLTools.tableExplorer",
                    "group": "navigation@3"
                }
            ],
            "view/item/context": [
                {
                    "command": "SQLTools.selectConnection",
                    "when": "view == SQLTools.tableExplorer && viewItem == connection",
                    "group": "sqltools.dbExplorer@0"
                },
                {
                    "command": "SQLTools.selectConnection",
                    "when": "view == SQLTools.tableExplorer && viewItem == connection",
                    "group": "inline@0"
                },
                {
                    "command": "SQLTools.appendToCursor",
                    "when": "view == SQLTools.tableExplorer && viewItem != connection.schema_group",
                    "group": "sqltools.dbExplorer@1"
                },
                {
                    "command": "SQLTools.appendToCursor",
                    "when": "view == SQLTools.tableExplorer && viewItem != connection.schema_group",
                    "group": "inline@3"
                },
                {
                    "command": "SQLTools.describeTable",
                    "when": "view == SQLTools.tableExplorer && viewItem == connection.tableOrView",
                    "group": "sqltools.dbExplorer@3"
                },
                {
                    "command": "SQLTools.showRecords",
                    "when": "view == SQLTools.tableExplorer && viewItem == connection.tableOrView",
                    "group": "sqltools.dbExplorer@4"
                },
                {
                    "command": "SQLTools.showRecords",
                    "when": "view == SQLTools.tableExplorer && viewItem == connection.tableOrView",
                    "group": "inline@1"
                },
                {
                    "command": "SQLTools.generateInsertQuery",
                    "when": "view == SQLTools.tableExplorer && viewItem == connection.tableOrView",
                    "group": "sqltools.dbExplorer@5"
                },
                {
                    "command": "SQLTools.generateInsertQuery",
                    "when": "view == SQLTools.tableExplorer && viewItem == connection.tableOrView",
                    "group": "inline@2"
                }
            ]
        }
    },
    "scripts": {
        "vscode:prepublish": "yarn run compile",
        "compile": "webpack --env.production",
        "compile:preview": "env PREVIEW=1 yarn run compile",
        "watch": "webpack --watch --env.development",
        "postinstall": "yarn run vscode-install",
        "test:unit": "./node_modules/.bin/jest --config jest.json",
        "test:lint": "./node_modules/.bin/tslint -c tslint.json .",
        "test": "yarn run test:lint && yarn run test:unit",
        "postversion": "vsce publish && git push && git push --tags"
    },
    "devDependencies": {
        "@babel/cli": "^7.1.2",
        "@types/jest": "^23.3.9",
        "@types/node": "^10.12.9",
        "babel-loader": "^8.0.4",
        "copy-webpack-plugin": "^4.5.3",
        "css-loader": "^1.0.0",
        "jest": "^23.6.0",
        "jest-cli": "^23.6.0",
        "node-sass": "^4.10.0",
        "sass-loader": "^7.1.0",
        "style-loader": "^0.23.1",
        "ts-jest": "^23.10.4",
        "ts-loader": "^5.2.1",
        "tslint": "^5.4.3",
        "tslint-webpack-plugin": "^1.2.2",
        "typescript": "^3.1.6",
        "uglifyjs-webpack-plugin": "^2.0.1",
        "vscode": "^1.1.22",
        "webpack": "^4.20.2",
        "webpack-cli": "^3.1.2"
    },
    "dependencies": {
        "@sqltools/core": "*",
        "@sqltools/language-server": "*",
        "@sqltools/ui": "*",
        "opn": "^5.1.0",
        "vscode-languageclient": "^5.2.1"
    }
}<|MERGE_RESOLUTION|>--- conflicted
+++ resolved
@@ -156,13 +156,8 @@
                 "category": "SQLTools Management"
             },
             {
-<<<<<<< HEAD
-                "title": "Add connection",
-                "command": "SQLTools.addConnection",
-=======
                 "title": "Add new connection",
                 "command": "SQLTools.addNewConnection",
->>>>>>> cb898cf9
                 "category": "SQLTools Management",
                 "icon": {
                     "light": "icons/database-light.svg",
@@ -486,11 +481,7 @@
             ],
             "view/title": [
                 {
-<<<<<<< HEAD
-                    "command": "SQLTools.addConnection",
-=======
                     "command": "SQLTools.addNewConnection",
->>>>>>> cb898cf9
                     "when": "view == SQLTools.tableExplorer",
                     "group": "navigation@1"
                 },
