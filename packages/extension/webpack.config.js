const path = require('path');
const webpack = require('webpack');
const CopyWebpackPlugin = require('copy-webpack-plugin');
const getWebviewConfig = require('../ui/webpack.config');

const extPkgJson = require('./package.json');
const corePkgJson = require('./../core/package.json');
const lsPkgJson = require('./../language-server/package.json');
const uiPkgJson = require('./../ui/package.json');

const dependencies = Object.assign({}, uiPkgJson.dependencies || {}, lsPkgJson.dependencies || {}, corePkgJson.dependencies || {}, extPkgJson.dependencies || {});
const devDependencies = Object.assign({}, uiPkgJson.devDependencies || {}, lsPkgJson.devDependencies || {}, corePkgJson.devDependencies || {}, extPkgJson.devDependencies || {});

// defintions
extPkgJson.name = process.env.PREVIEW ? 'sqltools-preview' : 'sqltools'; // vscode marketplace name

<<<<<<< HEAD
const BUGSNAG_API_KEY = '6a7272d127badffdfd87bec6f1ae5d29';

const outdir = path.resolve(__dirname, '..', '..', '..', 'dist');
=======
const outdir = path.resolve(__dirname, '..', '..', 'dist');
>>>>>>> 41106079

/**
 *
 * @param {*} env
 * @returns webpack.Configuration
 */
function getExtensionConfig(env) {
  /** @type webpack.Configuration */
  let config = {
    name: 'sqltools',
    mode: env.production ? 'production' : 'development',
    target: 'node',
    entry: {
      extension: path.join(__dirname, 'index.ts'),
      languageserver: path.join(__dirname, '..', 'language-server', 'index.ts')
    },
    module: {
      rules: [
        {
          test: /\.tsx?$/,
          loaders: [
            { loader: 'ts-loader', options: { transpileOnly: true } }
          ],
          exclude: /node_modules/
        }
      ]
    },
    plugins: [
      new CopyWebpackPlugin([
        {
          from: path.join(__dirname, 'package.json'),
          to: path.join(outdir, 'package.json'),
          transform: (content, filepath) => {
            content = extPkgJson;
            if (process.env.PREVIEW) {
              content.preview = true;
              content.displayName = `${extPkgJson.displayName} - Preview`;
            }
            content.scripts = {};
            content.dependencies = {};
            content.devDependencies = { ...devDependencies, ...dependencies };

            Object.keys(content.devDependencies).filter(k => k.includes('@sqltools')).forEach(k => {
              delete content.devDependencies[k];
            });

            return JSON.stringify(content, null, env.production ? undefined : 2).replace(/SQLTools\./g, `${extPkgJson.name}.`);
          }
        },
        { from: path.join(__dirname, 'icons'), to: path.join(outdir, 'icons') },
        { from: path.join(__dirname, '..', '..', 'static/icon.png'), to: path.join(outdir, 'static/icon.png') },
        { from: path.join(__dirname, '..', '..', 'README.md'), to: path.join(outdir, 'README.md') },
        { from: path.join(__dirname, '..', '..', 'LICENSE.md'), to: path.join(outdir, 'LICENSE.md') },
        { from: path.join(__dirname, '..', '..', 'CHANGELOG.md'), to: path.join(outdir, 'CHANGELOG.md') }
      ])
    ],
    resolve: {
      extensions: ['.tsx', '.ts', '.js', '.json'],
      alias: {
        'pg-native': path.join(__dirname, '../../' ,'node_modules/pg/lib/native/index.js'),
      },
    },
    output: {
      filename: '[name].js',
      path: outdir,
      libraryTarget: "commonjs",
      devtoolModuleFilenameTemplate: 'file:///[absolute-resource-path]'
    },
    externals: {
      'vscode': 'commonjs vscode',
    },
    optimization: env.production ? {
      minimize: false,
    } : undefined,
  };

  return config;
}

module.exports = function (env = {}) {
  env.production = !!env.production;
  return [getExtensionConfig(env), getWebviewConfig(env)].map((config) => {
    config.plugins = [
      new webpack.ProgressPlugin(),
      new webpack.DefinePlugin({
        'process.env.GA_CODE': JSON.stringify(env.production ? 'UA-110380775-2' : 'UA-110380775-1'),
        'process.env.VERSION': JSON.stringify(extPkgJson.version),
        'process.env.EXT_NAME': JSON.stringify(extPkgJson.name),
        'process.env.AUTHOR': JSON.stringify(extPkgJson.author),
        'process.env.ENV': JSON.stringify(env.production ? 'production' : 'development'),
      })
    ].concat(config.plugins || []);
    config.node = {
      ...(config.node || {}),
      __dirname: false
    };
    config.devtool = !env.production ? 'inline-source-map' : 'source-map';

    return config;
  });
};<|MERGE_RESOLUTION|>--- conflicted
+++ resolved
@@ -14,14 +14,7 @@
 // defintions
 extPkgJson.name = process.env.PREVIEW ? 'sqltools-preview' : 'sqltools'; // vscode marketplace name
 
-<<<<<<< HEAD
-const BUGSNAG_API_KEY = '6a7272d127badffdfd87bec6f1ae5d29';
-
 const outdir = path.resolve(__dirname, '..', '..', '..', 'dist');
-=======
-const outdir = path.resolve(__dirname, '..', '..', 'dist');
->>>>>>> 41106079
-
 /**
  *
  * @param {*} env
