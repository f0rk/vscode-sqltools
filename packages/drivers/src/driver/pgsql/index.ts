--- conflicted
+++ resolved
@@ -74,21 +74,13 @@
   }
   public query: (typeof AbstractDriver)['prototype']['query'] = (query, opt = {}) => {
     const messages = [];
-<<<<<<< HEAD
+    let cli : PoolClient;
     const { requestId } = opt;
     return this.open()
       .then(async (pool) => {
-        const cli = await pool.connect();
+        cli = await pool.connect();
         cli.on('notice', notice => messages.push(this.prepareMessage(`${notice.name.toUpperCase()}: ${notice.message}`)));
         const results = await cli.query({ text: query.toString(), rowMode: 'array' });
-=======
-    let cli : PoolClient;
-    return this.open()
-      .then(async (pool) => {
-        cli = await pool.connect();
-        cli.on('notice', notice => messages.push(`${notice.name.toUpperCase()}: ${notice.message}`));
-        const results = await cli.query({text: query, rowMode: 'array'});
->>>>>>> 575f891f
         cli.release();
         return results;
       })
@@ -115,41 +107,25 @@
           };
         });
       })
-<<<<<<< HEAD
-      .catch(err => ([<NSDatabase.IResult>{
-        connId: this.getId(),
-        requestId,
-        resultId: generateId(),
-        cols: [],
-        messages: messages.concat([
-          this.prepareMessage ([
-            (err && err.message || err),
-            err && err.routine === 'scanner_yyerror' && err.position ? `at character ${err.position}` : undefined
-          ].filter(Boolean).join(' '))
-        ]),
-        error: true,
-        rawError: err,
-        query,
-        results: [],
-      }]))
-=======
       .catch(err => {
         cli && cli.release();
-        return ([{
+        return [<NSDatabase.IResult>{
           connId: this.getId(),
+          requestId,
+          resultId: generateId(),
           cols: [],
           messages: messages.concat([
-            [
+            this.prepareMessage ([
               (err && err.message || err),
               err && err.routine === 'scanner_yyerror' && err.position ? `at character ${err.position}` : undefined
-            ].filter(Boolean).join(' ')
+            ].filter(Boolean).join(' '))
           ]),
           error: true,
+          rawError: err,
           query,
           results: [],
-        }])
-      })
->>>>>>> 575f891f
+        }];
+      });
   }
 
   private getColumnNames(fields: FieldDef[]): string[] {
