--- conflicted
+++ resolved
@@ -72,11 +72,7 @@
       .then(async (pool) => {
         const cli = await pool.connect();
         cli.on('notice', notice => messages.push(`${notice.name.toUpperCase()}: ${notice.message}`));
-<<<<<<< HEAD
-        const results = await cli.query(query.toString());
-=======
-        const results = await cli.query({text: query, rowMode: 'array'});
->>>>>>> 0eb93004
+        const results = await cli.query({text: query.toString(), rowMode: 'array'});
         cli.release();
         return results;
       })
