{
  "compilerOptions": {
    "allowSyntheticDefaultImports": true,
    "baseUrl": ".",
    "esModuleInterop": true,
<<<<<<< HEAD
    "resolveJsonModule": true,
    "outDir": "../../../dist/language-server",
=======
    "experimentalDecorators": true,
    "lib": ["es6"],
    "module": "commonjs",
    "noEmit": true,
    "outDir": "../../dist/language-server",
    "removeComments": true,
    "resolveJsonModule": true,
>>>>>>> 41106079
    "sourceMap": true,
    "target": "es6",
    "paths": {
      "@sqltools/language-server/*": ["./*"]
    }
  }
}<|MERGE_RESOLUTION|>--- conflicted
+++ resolved
@@ -3,18 +3,13 @@
     "allowSyntheticDefaultImports": true,
     "baseUrl": ".",
     "esModuleInterop": true,
-<<<<<<< HEAD
-    "resolveJsonModule": true,
-    "outDir": "../../../dist/language-server",
-=======
     "experimentalDecorators": true,
     "lib": ["es6"],
     "module": "commonjs",
     "noEmit": true,
-    "outDir": "../../dist/language-server",
+    "outDir": "../../../dist/language-server",
     "removeComments": true,
     "resolveJsonModule": true,
->>>>>>> 41106079
     "sourceMap": true,
     "target": "es6",
     "paths": {
