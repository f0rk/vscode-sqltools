import {
  CompletionItem, createConnection,
  Disposable,
  DocumentRangeFormattingRequest, IConnection, TextDocumentPositionParams, TextDocuments, InitializeParams, ProposedFeatures,
} from 'vscode-languageserver';

import Formatter from './requests/format';
import * as Utils from '@sqltools/core/utils';
import Connection from '@sqltools/core/connection';
import USQL from '@sqltools/core/utils/usql';
import ConfigManager from '@sqltools/core/config-manager';
import { TableCompletionItem, TableColumnCompletionItem } from './requests/completion/models';
import {
  UpdateConnectionExplorerRequest,
  ClientRequestConnections,
  OpenConnectionRequest,
  RefreshConnectionData,
  GetTablesAndColumnsRequest,
  RunCommandRequest,
  CloseConnectionRequest,
  GetCachedPassword,
} from '@sqltools/core/contracts/connection-requests';
import Notification from '@sqltools/core/contracts/notifications';
import { SerializedConnection, DatabaseInterface } from '@sqltools/core/interface';
import ConnectionManager from '@sqltools/core/connection-manager';
import store from './store';
import * as actions from './store/actions';
<<<<<<< HEAD
import Logger from '@sqltools/core/utils/logger';
=======
import { Telemetry } from '@sqltools/core/utils';
>>>>>>> cb898cf9

namespace SQLToolsLanguageServer {
  const server: IConnection = createConnection(ProposedFeatures.all);
  const docManager: TextDocuments = new TextDocuments();
  let formatterRegistration: Thenable<Disposable> | null = null;
  let formatterLanguages: string[] = [];
  let sgdbConnections: Connection[] = [];
  let completionItems: CompletionItem[] = [];

  docManager.listen(server);

  export function getServer() { return server; }

  export function getStatus() {
    return {
      completionItems,
      connections: sgdbConnections.map((c) => c.serialize()),
      formatterLanguages,
    };
  }
  /* internal functions */

  function notifyError(message: string, error?: any): any {
    const cb = (err: any = '') => {
      Logger.error(message, err);
      Telemetry.registerException(error, { message });
      server.sendNotification(Notification.OnError, { err, message, errMessage: (err.message || err).toString() });
    }
    if (typeof error !== 'undefined') return cb(error);
    return cb;
  }

  function loadCompletionItens(tables, columns) {
    completionItems = [];
    completionItems.push(...tables.map((table) => TableCompletionItem(table)));
    completionItems.push(...columns.map((col) => TableColumnCompletionItem(col)));
    return completionItems;
  }

  async function loadConnectionData(conn: Connection) {
    completionItems = [];
    if (!conn) {
      updateSidebar(null, [], []);
      return completionItems;
    }
    return Promise.all([conn.getTables(), conn.getColumns()])
      .then(([t, c]) => {
        updateSidebar(conn.serialize(), t, c);
        return loadCompletionItens(t, c);
      }).catch(notifyError('Error while preparing columns completions'));
  }

  function updateSidebar(conn, tables, columns) {
    return server.client.connection.sendRequest(UpdateConnectionExplorerRequest, { conn, tables, columns });
  }

  /* server events */
  server.onInitialize((params: InitializeParams) => {
    return {
      capabilities: {
        completionProvider: {
          resolveProvider: true,
        },
        documentFormattingProvider: false,
        documentRangeFormattingProvider: false,
        textDocumentSync: docManager.syncKind,
      },
    };
  });

  server.onInitialized(async () => {
    server.sendNotification(Notification.LanguageServerReady, { });
  });

  server.onNotification('setExtData', USQL.setExtensionData);

  server.onDidChangeConfiguration(async (change) => {
    ConfigManager.setSettings(change.settings.sqltools);
    Utils.Telemetry.register('language-server', ConfigManager.telemetry);

    const oldLang = formatterLanguages.sort(Utils.sortText);
    const newLang = ConfigManager.formatLanguages.sort(Utils.sortText);
    const register = newLang.length > 0 && (!formatterRegistration || oldLang.join() !== newLang.join());
    if (register) {
      formatterLanguages = newLang.reduce((agg, language) => {
        if (typeof language === 'string') {
          agg.push({ language, scheme: 'untitled' });
          agg.push({ language, scheme: 'file' });
        } else {
          agg.push(language);
        }
        return agg;
      }, []);
      if (formatterRegistration) (await formatterRegistration).dispose();
      formatterRegistration = server.client.register(DocumentRangeFormattingRequest.type, {
        documentSelector: formatterLanguages,
      }).then((a) => a, error => notifyError('formatterRegistration error', error));
    } else if (formatterRegistration) {
      (await formatterRegistration).dispose();
    }
    sgdbConnections = ConnectionManager.getConnections(Logger);
  });

  server.listen();

  /* Requests */
  server.onDocumentFormatting((params) => Formatter(docManager, params));
  server.onDocumentRangeFormatting((params) => Formatter(docManager, params));

  server.onCompletion((pos: TextDocumentPositionParams): CompletionItem[] => {
    // const { textDocument, position } = pos;
    // const doc = docManager.get(textDocument.uri);
    if (!store.getState().activeConnections) return [];
    return completionItems;
  });

  server.onCompletionResolve((item: CompletionItem): CompletionItem => {
    return item;
  });

  /* Custom Requests */
  server.onRequest(ClientRequestConnections, () => {
    return sgdbConnections.map((c) => c.serialize())
      .sort((a, b) => {
        if (a.isConnected === b.isConnected) return a.name.localeCompare(b.name);
        if (a.isConnected && !b.isConnected) return -1;
        if (!a.isConnected && b.isConnected) return 1;
      });
  });

  server.onRequest(
    OpenConnectionRequest,
    async (req: { conn: SerializedConnection, password?: string }): Promise<SerializedConnection> => {
    if (!req.conn) {
      return undefined;
    }
    const c = sgdbConnections.find((conn) => conn.getName() === req.conn.name);
    if (req.password) c.setPassword(req.password);
    store.dispatch(actions.Connect(c));
    if (await c.connect().catch(notifyError('Connection Error'))) {
      await loadConnectionData(c);
      return c.serialize();
    }
    return null;
  });

  server.onRequest(
    GetCachedPassword,
    async (req: { conn: SerializedConnection }): Promise<string> => {
    if (!req.conn) {
      return undefined;
    }
    const c = sgdbConnections.find((conn) => conn.getName() === req.conn.name);
    if (c && store.getState().activeConnections[c.getId()]) {
      return store.getState().activeConnections[c.getId()].getPassword();
    }
    return null;
  });

  server.onRequest(
    CloseConnectionRequest,
    async (req: { conn: SerializedConnection }): Promise<void> => {
    if (!req.conn) {
      return undefined;
    }
    const c = sgdbConnections.find((conn) => conn.getName() === req.conn.name);
    await c.close().catch(notifyError('Connection Error'));
    store.dispatch(actions.Disconnect(c));
    const state = store.getState();
    updateSidebar(req.conn, null, null);
  });

  server.onRequest(RefreshConnectionData, async () => {
    const activeConnections = store.getState().activeConnections;
    await Promise.all(Object.keys(activeConnections).map(c => loadConnectionData(activeConnections[c])));
  });

  server.onRequest(GetTablesAndColumnsRequest, async ({ conn }) => {
    if (!conn) {
      return undefined;
    }
    const c = sgdbConnections.find((c) => c.getName() === conn.name);
    const { activeConnections } = store.getState();
    if (Object.keys(activeConnections).length === 0) return { tables: [], columns: [] };
    return { tables: await c.getTables(true), columns: await c.getColumns(true) };
  });

  server.onRequest(RunCommandRequest, async (req: {
    conn: SerializedConnection,
    command: string,
    args: any[],
  }) => {
    try {
      const c = sgdbConnections.find((c) => c.getName() === req.conn.name);
      if (!c) throw 'Connection not found';
      const results: DatabaseInterface.QueryResults[] = (await c[req.command](...req.args));
      results.forEach((r) => {
        store.dispatch(actions.QuerySuccess(c, r.query, r));
      });
      return results;
    } catch (e) {
      notifyError('Execute query error', e);
      throw e;
    }
  });

  const nodeExit = process.exit;
  process.exit = ((code?: number): void => {
    const stack = new Error('stack');
    server.sendNotification(Notification.ExitCalled, [code ? code : 0, stack.stack]);
    setTimeout(() => {
      nodeExit(code);
    }, 1000);
  }) as any;
  process.on('uncaughtException', (error: any) => {
    let message: string;
    if (error) {
      Telemetry.registerException(error, { type: 'uncaughtException' })
      if (typeof error.stack === 'string') {
        message = error.stack;
      } else if (typeof error.message === 'string') {
        message = error.message;
      } else if (typeof error === 'string') {
        message = error;
      }
      if (!message) {
        try {
          message = JSON.stringify(error, undefined, 4);
        } catch (e) {
          // Should not happen.
        }
      }
    }
    Logger.error('Uncaught exception received.');
    if (message) {
      Logger.error(message);
    }
  });
}

export default SQLToolsLanguageServer;<|MERGE_RESOLUTION|>--- conflicted
+++ resolved
@@ -25,11 +25,8 @@
 import ConnectionManager from '@sqltools/core/connection-manager';
 import store from './store';
 import * as actions from './store/actions';
-<<<<<<< HEAD
 import Logger from '@sqltools/core/utils/logger';
-=======
 import { Telemetry } from '@sqltools/core/utils';
->>>>>>> cb898cf9
 
 namespace SQLToolsLanguageServer {
   const server: IConnection = createConnection(ProposedFeatures.all);
