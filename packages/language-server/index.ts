--- conflicted
+++ resolved
@@ -25,12 +25,8 @@
 import ConnectionManager from '@sqltools/core/connection-manager';
 import store from './store';
 import * as actions from './store/actions';
-<<<<<<< HEAD
 import Logger from '@sqltools/core/utils/logger';
 import { Telemetry } from '@sqltools/core/utils';
-=======
-import { Telemetry, TelemetryArgs } from '@sqltools/core/utils';
->>>>>>> 41106079
 
 namespace SQLToolsLanguageServer {
   const server: IConnection = createConnection(ProposedFeatures.all);
