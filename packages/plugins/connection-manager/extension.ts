--- conflicted
+++ resolved
@@ -612,29 +612,7 @@
 
   public register(extension: IExtension) {
     if (this.client) return; // do not register twice
-<<<<<<< HEAD
     this.client = extension.client;
-    this.errorHandler = extension.errorHandler;
-    this.explorer = new ConnectionExplorer(extension);
-    this.explorer.onConnectionDidChange(() => {
-      const active = this.explorer.getActive();
-      statusBar.setText(active ? active.name : null);
-    });
-    this.client.onRequest(ConnectionDataUpdatedRequest, this.handler_connectionDataUpdated);
-    this.client.onNotification(ProgressNotificationStart, this.handler_progressStart);
-    this.client.onNotification(ProgressNotificationComplete, this.handler_progressComplete);
-
-    // extension stuff
-    Context.subscriptions.push(
-      (this.resultsWebview = new ResultsWebviewManager(Context, this.client)),
-      (this.settingsWebview = new SettingsWebview(Context)),
-      statusBar,
-      workspace.onDidCloseTextDocument(this.onDidOpenOrCloseTextDocument),
-      workspace.onDidOpenTextDocument(this.onDidOpenOrCloseTextDocument),
-      window.onDidChangeActiveTextEditor(this.changeTextEditorHandler),
-    );
-=======
->>>>>>> 9629e2a8
 
     // register extension commands
     extension.registerCommand(`addConnection`, this.ext_addConnection)
@@ -662,8 +640,6 @@
       .registerCommand(`copyTextFromTreeItem`, this.ext_copyTextFromTreeItem)
       .registerCommand(`getChildrenForTreeItem`, this.ext_getChildrenForTreeItem);
 
-    this.client = extension.client;
-    this.context = extension.context;
     this.errorHandler = extension.errorHandler;
     this.explorer = new ConnectionExplorer(extension);
     this.explorer.onConnectionDidChange(() => {
@@ -675,9 +651,9 @@
     this.client.onNotification(ProgressNotificationComplete, this.handler_progressComplete);
 
     // extension stuff
-    this.context.subscriptions.push(
-      (this.resultsWebview = new ResultsWebviewManager(this.context, this.client)),
-      (this.settingsWebview = new SettingsWebview(this.context)),
+    Context.subscriptions.push(
+      (this.resultsWebview = new ResultsWebviewManager(this.client)),
+      (this.settingsWebview = new SettingsWebview()),
       statusBar,
       workspace.onDidCloseTextDocument(this.onDidOpenOrCloseTextDocument),
       workspace.onDidOpenTextDocument(this.onDidOpenOrCloseTextDocument),
