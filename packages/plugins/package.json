{
  "name": "@sqltools/plugins",
<<<<<<< HEAD
  "version": "1.0.0",
=======
  "version": "0.21.9",
>>>>>>> 5f2fa4a9
  "description": "SQLTools Plugins",
  "author": "Matheus Teixeira <me@mteixeira.dev>",
  "license": "MIT",
  "private": true,
  "dependencies": {
    "@rjsf/core": "^2.0.1",
    "@sqltools/base-driver": "latest",
    "@sqltools/formatter": "*",
    "@sqltools/language-server": "*",
    "@sqltools/types": "latest",
    "@sqltools/util": "*",
    "@sqltools/vscode": "*",
    "@devexpress/dx-react-core": "^2.5.1",
    "@devexpress/dx-react-grid": "^2.5.1",
    "@devexpress/dx-react-grid-material-ui": "^2.5.1",
    "@material-ui/core": "^4.9.7",
    "@material-ui/icons": "^4.9.1",
    "command-exists": "1.2.8",
    "csv-stringify": "^5.3.2",
    "lodash": "^4.17.13",
    "node-sql-parser": "^1.7.7",
    "react": "^16.8.1",
    "react-dom": "^16.8.1",
    "rimraf": "^2.6.3",
    "styled-components": "5.0.1"
  },
  "scripts": {
    "test": "(cd ../.. && cross-env TESTS_PATH_FILTER=packages/plugins yarn test)",
    "test:watch": "cross-env WATCH=1 yarn run test"
  },
  "devDependencies": {
    "@types/command-exists": "^1.2.0",
    "@types/jest": "^24.0.11",
    "@types/lodash": "^4.14.123",
    "@types/react": "^16.9.1",
    "@types/react-dom": "^16.8.5",
    "@types/rimraf": "^2.0.2",
    "@types/styled-components": "^5.0.0",
    "cross-env": "^5.2.0",
    "jest": "^24.5.0",
    "jest-cli": "^24.5.0",
    "ts-jest": "^24.0.2",
    "typescript": "^3.7.3"
  },
  "build": [
    {
      "entries": {
        "Settings": "connection-manager/ui/screens/Settings/index.tsx",
        "Results": "connection-manager/ui/screens/Results/index.tsx",
        "theme": "connection-manager/ui/sass/theme.scss"
      },
      "type": "webview"
    }
  ]
}<|MERGE_RESOLUTION|>--- conflicted
+++ resolved
@@ -1,10 +1,6 @@
 {
   "name": "@sqltools/plugins",
-<<<<<<< HEAD
-  "version": "1.0.0",
-=======
   "version": "0.21.9",
->>>>>>> 5f2fa4a9
   "description": "SQLTools Plugins",
   "author": "Matheus Teixeira <me@mteixeira.dev>",
   "license": "MIT",
