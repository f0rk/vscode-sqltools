import { window as Win, workspace, ConfigurationTarget, window, ProgressLocation, commands } from 'vscode';
import { InstallDepRequest, MissingModuleNotification, ElectronNotSupportedNotification, DependeciesAreBeingInstalledNotification } from '@sqltools/plugins/dependency-manager/contracts';
import SQLTools from '@sqltools/core/plugin-api';
import { openExternal } from '@sqltools/core/utils/vscode';
import { EXT_NAME, DOCS_ROOT_URL } from '@sqltools/core/constants';
import { getConnectionId } from '@sqltools/core/utils';
import ConfigManager from '@sqltools/core/config-manager';

export default class DependencyManager implements SQLTools.ExtensionPlugin {
  public client: SQLTools.LanguageClientInterface;
  private extension: SQLTools.ExtensionInterface;
  register(extension: SQLTools.ExtensionInterface) {
    this.extension = extension;
    this.client = extension.client;
    this.client.onNotification(MissingModuleNotification, param => this.requestToInstall(param));
    this.client.onNotification(DependeciesAreBeingInstalledNotification, param => this.jobRunning(param));
    this.client.onNotification(ElectronNotSupportedNotification, this.electronNotSupported);
  }

  private electronNotSupported = async () => {
    const r = await Win.showInformationMessage(
      'Electron is not supported. You should enable \'sqltools.useNodeRuntime\' and have NodeJS installed to continue.',
      'Enable now',
    );
    if (!r) return;
    await workspace.getConfiguration(EXT_NAME.toLowerCase()).update('useNodeRuntime', true, ConfigurationTarget.Global);
    try { await workspace.getConfiguration(EXT_NAME.toLowerCase()).update('useNodeRuntime', true, ConfigurationTarget.Workspace) } catch(e) {}
    try { await workspace.getConfiguration(EXT_NAME.toLowerCase()).update('useNodeRuntime', true, ConfigurationTarget.WorkspaceFolder) } catch(e) {}
    const res = await Win.showInformationMessage(
      '\'sqltools.useNodeRuntime\' enabled. You must reload VSCode to take effect.', 'Reload now');
    if (!res) return;
    commands.executeCommand('workbench.action.reloadWindow');
  }

  private installingDrivers: string[] = [];
  private requestToInstall = async ({ moduleName, moduleVersion, conn, action = 'install' }) => {
    conn = conn || {};
    const installNow = action === 'upgrade' ? 'Upgrade now' : 'Install now';
    const readMore = 'Read more';
    const options = [readMore, installNow];
    const dependencyManagerSettings = ConfigManager.dependencyManager;
    const autoUpdateOrInstall = dependencyManagerSettings && dependencyManagerSettings.autoAccept;
    try {
      const r = autoUpdateOrInstall ? installNow : await Win.showInformationMessage(
        `You need to ${action} "${moduleName}@${moduleVersion}" to connect to ${conn.name}.`,
        ...options,
      );
      switch (r) {
        case installNow:
          this.installingDrivers.push(conn.driver);
          await window.withProgress({
            location: ProgressLocation.Notification,
            title: 'SQLTools',
            cancellable: false,
          }, async (progress) => {
<<<<<<< HEAD
            progress.report({ message: `${this.installingDrivers.join(', ')} dependencies` });
            const interval = setInterval(() => {
              progress.report({ message: `${this.installingDrivers.join(', ')} dependencies` });
            }, 1000);
            const result = await this.client.sendRequest(InstallDepRequest, { driver: conn.driver });
            clearInterval(interval);
=======
            progress.report({ message: `${action === 'upgrade' ? 'upgrading' : 'installing'} ${this.installingDialects.join(', ')} dependencies` });
            const result = await this.client.sendRequest(InstallDepRequest, { dialect: conn.dialect });
>>>>>>> 4e145fb7
            return result;
          });
          this.installingDrivers = this.installingDrivers.filter(v => v !== conn.driver);
          const opt = conn.name ? [`Connect to ${conn.name}`] : [];
          const rr = conn.name && autoUpdateOrInstall ? opt[0] : await Win.showInformationMessage(
            `"${moduleName}@${moduleVersion}" installed!\n
Go ahead and connect!`,
            ...opt
          );
          if (rr === opt[0]) {
            await commands.executeCommand(`${EXT_NAME}.selectConnection`, getConnectionId(conn));
          }
          break;
        case readMore:
<<<<<<< HEAD
          openExternal(`${DOCS_ROOT_URL}/connections/${conn.driver ? conn.driver.toLowerCase() : ''}`);
=======
          openExternal(`${DOCS_ROOT_URL}/driver/${conn.dialect ? conn.dialect.toLowerCase() : ''}`);
>>>>>>> 4e145fb7
          break;
      }
    } catch (error) {
      this.installingDrivers = this.installingDrivers.filter(v => v !== conn.driver);
      this.extension.errorHandler(`Failed to install dependencies for ${conn.driver}:`, error);
    }
  }

  private jobRunning = async ({ moduleName, moduleVersion, conn }) =>  {
    return Win.showInformationMessage(`We are installing "${moduleName}@${moduleVersion}" to connect to ${conn.name}. Please wait till it finishes.`);
  }
}<|MERGE_RESOLUTION|>--- conflicted
+++ resolved
@@ -53,17 +53,8 @@
             title: 'SQLTools',
             cancellable: false,
           }, async (progress) => {
-<<<<<<< HEAD
-            progress.report({ message: `${this.installingDrivers.join(', ')} dependencies` });
-            const interval = setInterval(() => {
-              progress.report({ message: `${this.installingDrivers.join(', ')} dependencies` });
-            }, 1000);
-            const result = await this.client.sendRequest(InstallDepRequest, { driver: conn.driver });
-            clearInterval(interval);
-=======
-            progress.report({ message: `${action === 'upgrade' ? 'upgrading' : 'installing'} ${this.installingDialects.join(', ')} dependencies` });
-            const result = await this.client.sendRequest(InstallDepRequest, { dialect: conn.dialect });
->>>>>>> 4e145fb7
+            progress.report({ message: `${action === 'upgrade' ? 'upgrading' : 'installing'} ${this.installingDrivers.join(', ')} dependencies` });
+            const result = await this.client.sendRequest(InstallDepRequest, { driver: conn.dialect });
             return result;
           });
           this.installingDrivers = this.installingDrivers.filter(v => v !== conn.driver);
@@ -78,11 +69,7 @@
           }
           break;
         case readMore:
-<<<<<<< HEAD
-          openExternal(`${DOCS_ROOT_URL}/connections/${conn.driver ? conn.driver.toLowerCase() : ''}`);
-=======
           openExternal(`${DOCS_ROOT_URL}/driver/${conn.dialect ? conn.dialect.toLowerCase() : ''}`);
->>>>>>> 4e145fb7
           break;
       }
     } catch (error) {
