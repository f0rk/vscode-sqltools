--- conflicted
+++ resolved
@@ -1,11 +1,3 @@
-<<<<<<< HEAD
-Todo:
-  - Update add driver tool. Rename to `Example Driver`
-  - Insert queries should consider columns ordinal position
-  - Allow to add to auto connect using explorer
-  - Allow to open Bookmarks file
-  - Add option to refresh query results with hotkey or button
-=======
 TODO:
   QUERY BUILDER:
     - Insert queries should consider columns ordinal position
@@ -19,6 +11,6 @@
   DOCS:
     - add version selector
     - write docs about settings
+    - Update add driver tool. Rename to `Example Driver`
   DEP MANAGER:
-    - Allow to use VSCode terminal api
->>>>>>> 4e145fb7
+    - Allow to use VSCode terminal api